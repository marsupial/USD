--- conflicted
+++ resolved
@@ -24,15 +24,12 @@
 #ifndef _USDUTILS_PIPELINE_H_
 #define _USDUTILS_PIPELINE_H_
 
-<<<<<<< HEAD
-=======
 /// \file usdUtils/pipeline.h
 ///
 /// Collection of module-scoped utilities for establishing pipeline
 /// conventions for things not currently suitable or possible to canonize in
 /// USD's schema modules.
 
->>>>>>> cd7567a3
 #include "pxr/usd/usdUtils/api.h"
 #include "pxr/usd/usdUtils/registeredVariantSet.h"
 
