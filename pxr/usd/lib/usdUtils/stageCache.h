//
// Copyright 2016 Pixar
//
// Licensed under the Apache License, Version 2.0 (the "Apache License")
// with the following modification; you may not use this file except in
// compliance with the Apache License and the following modification to it:
// Section 6. Trademarks. is deleted and replaced with:
//
// 6. Trademarks. This License does not grant permission to use the trade
//    names, trademarks, service marks, or product names of the Licensor
//    and its affiliates, except as required to comply with Section 4(c) of
//    the License and to reproduce the content of the NOTICE file.
//
// You may obtain a copy of the Apache License at
//
//     http://www.apache.org/licenses/LICENSE-2.0
//
// Unless required by applicable law or agreed to in writing, software
// distributed under the Apache License with the above modification is
// distributed on an "AS IS" BASIS, WITHOUT WARRANTIES OR CONDITIONS OF ANY
// KIND, either express or implied. See the Apache License for the specific
// language governing permissions and limitations under the Apache License.
//
#ifndef _USDUTILS_STAGECACHE_H_
#define _USDUTILS_STAGECACHE_H_

<<<<<<< HEAD
#include "pxr/usd/usdUtils/api.h"
=======
/// \file usdUtils/stageCache.h
/// A simple interface for handling a singleton usd stage cache.

>>>>>>> d0250c34
#include "pxr/usd/usd/stageCache.h"

#include "pxr/base/tf/declarePtrs.h"
#include "pxr/base/tf/token.h"

#include <string>
#include <vector>

TF_DECLARE_WEAK_AND_REF_PTRS(SdfLayer);

/// \class UsdUtilsStageCache
///
/// The UsdUtilsStageCache class provides a simple interface for handling a
/// singleton usd stage cache for use by all USD clients. This way code from
/// any location can make use of the same cache to maximize stage reuse.
///
class UsdUtilsStageCache {
public:

<<<<<<< HEAD
    // Returns the singleton stage cache.
    USDUTILS_API
    static UsdStageCache &Get();

    // Given variant selections as a vector of pairs (vector in case order
    // matters to the client), constructs a session layer with overs on the
    // given root modelName with the variant selections, or returns a cached
    // session layer with those opinions.
    USDUTILS_API
=======
    /// Returns the singleton stage cache.
    static UsdStageCache &Get();

    /// Given variant selections as a vector of pairs (vector in case order
    /// matters to the client), constructs a session layer with overs on the
    /// given root modelName with the variant selections, or returns a cached
    /// session layer with those opinions.
>>>>>>> d0250c34
    static SdfLayerRefPtr GetSessionLayerForVariantSelections(
        const TfToken& modelName,
        const std::vector<std::pair<std::string, std::string> > &variantSelections);
};

#endif<|MERGE_RESOLUTION|>--- conflicted
+++ resolved
@@ -24,13 +24,10 @@
 #ifndef _USDUTILS_STAGECACHE_H_
 #define _USDUTILS_STAGECACHE_H_
 
-<<<<<<< HEAD
-#include "pxr/usd/usdUtils/api.h"
-=======
 /// \file usdUtils/stageCache.h
 /// A simple interface for handling a singleton usd stage cache.
 
->>>>>>> d0250c34
+#include "pxr/usd/usdUtils/api.h"
 #include "pxr/usd/usd/stageCache.h"
 
 #include "pxr/base/tf/declarePtrs.h"
@@ -50,25 +47,15 @@
 class UsdUtilsStageCache {
 public:
 
-<<<<<<< HEAD
-    // Returns the singleton stage cache.
+    /// Returns the singleton stage cache.
     USDUTILS_API
-    static UsdStageCache &Get();
-
-    // Given variant selections as a vector of pairs (vector in case order
-    // matters to the client), constructs a session layer with overs on the
-    // given root modelName with the variant selections, or returns a cached
-    // session layer with those opinions.
-    USDUTILS_API
-=======
-    /// Returns the singleton stage cache.
     static UsdStageCache &Get();
 
     /// Given variant selections as a vector of pairs (vector in case order
     /// matters to the client), constructs a session layer with overs on the
     /// given root modelName with the variant selections, or returns a cached
     /// session layer with those opinions.
->>>>>>> d0250c34
+    USDUTILS_API
     static SdfLayerRefPtr GetSessionLayerForVariantSelections(
         const TfToken& modelName,
         const std::vector<std::pair<std::string, std::string> > &variantSelections);
