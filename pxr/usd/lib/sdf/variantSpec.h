--- conflicted
+++ resolved
@@ -24,11 +24,8 @@
 #ifndef SDF_VARIANTSPEC_H
 #define SDF_VARIANTSPEC_H
 
-<<<<<<< HEAD
-=======
 /// \file sdf/variantSpec.h
 
->>>>>>> cd7567a3
 #include "pxr/usd/sdf/api.h"
 #include "pxr/usd/sdf/declareSpec.h"
 #include "pxr/usd/sdf/spec.h"
@@ -61,11 +58,7 @@
     /// \name Spec construction
     /// @{
 
-<<<<<<< HEAD
-    /// \brief Constructs a new instance.
-=======
     /// Constructs a new instance.
->>>>>>> cd7567a3
     SDF_API
     static SdfVariantSpecHandle New(const SdfVariantSetSpecHandle& owner,
                                     const std::string& name);
@@ -75,19 +68,11 @@
     /// \name Name
     /// @{
 
-<<<<<<< HEAD
-    /// \brief Returns the name of this variant.
-    SDF_API
-    std::string GetName() const;
-
-    /// \brief Returns the name of this variant.
-=======
     /// Returns the name of this variant.
     SDF_API
     std::string GetName() const;
 
     /// Returns the name of this variant.
->>>>>>> cd7567a3
     SDF_API
     TfToken GetNameToken() const;
 
@@ -95,19 +80,11 @@
     /// \name Namespace hierarchy
     /// @{
 
-<<<<<<< HEAD
-    /// \brief Return the SdfVariantSetSpec that owns this variant.
-    SDF_API
-    SdfVariantSetSpecHandle GetOwner() const;
-
-    /// \brief Get the prim spec owned by this variant.
-=======
     /// Return the SdfVariantSetSpec that owns this variant.
     SDF_API
     SdfVariantSetSpecHandle GetOwner() const;
 
     /// Get the prim spec owned by this variant.
->>>>>>> cd7567a3
     SDF_API
     SdfPrimSpecHandle GetPrimSpec() const;
 };
