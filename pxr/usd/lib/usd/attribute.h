--- conflicted
+++ resolved
@@ -360,13 +360,8 @@
     /// is a silent no-op returning true. 
 	USD_API bool ClearAtTime(UsdTimeCode time) const;
 
-<<<<<<< HEAD
-    /// \brief Shorthand for ClearAtTime(UsdTimeCode::Default()).
+    /// Shorthand for ClearAtTime(UsdTimeCode::Default()).
 	USD_API bool ClearDefault() const;
-=======
-    /// Shorthand for ClearAtTime(UsdTimeCode::Default()).
-    bool ClearDefault() const;
->>>>>>> d0250c34
 
     /// Removes all time samples on an attribute and sets a block
     /// value as the default. See \c SdfValueBlock for more information
