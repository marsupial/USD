--- conflicted
+++ resolved
@@ -52,10 +52,6 @@
 /// the plugin and to retrieve information about the
 /// classes implemented by the plugin.
 ///
-<<<<<<< HEAD
-
-=======
->>>>>>> cd7567a3
 class PlugPlugin : public TfRefBase, public TfWeakBase {
 public:
 	PLUG_API virtual ~PlugPlugin();
@@ -111,11 +107,7 @@
     /// verifying that file exists.  If verification fails an empty path
     /// is returned.  Relative paths are relative to the plugin's resource
     /// path.
-<<<<<<< HEAD
-	PLUG_API std::string FindResource(const std::string& path, bool verify = true) const;
-=======
     PLUG_API std::string FindPluginResource(const std::string& path, bool verify = true) const;
->>>>>>> cd7567a3
 
 private:
     enum _Type { LibraryType, PythonType, ResourceType };
