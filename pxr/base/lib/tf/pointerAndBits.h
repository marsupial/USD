--- conflicted
+++ resolved
@@ -108,22 +108,13 @@
     }
 
 #if defined(ARCH_OS_WINDOWS)
-<<<<<<< HEAD
-	/// \brief Retrieve the stored bits as the integral type \a Integral.
-=======
 	/// Retrieve the stored bits as the integral type \a Integral.
->>>>>>> cd7567a3
 	template <>
 	bool BitsAs<bool>() const {
 		return _GetBits() > 0;
 	}
 #endif
-<<<<<<< HEAD
-
-    /// \brief Set the stored bits.  No static range checking is performed.
-=======
     /// Set the stored bits.  No static range checking is performed.
->>>>>>> cd7567a3
     template <class Integral>
     void SetBits(Integral val) {
         _SetBits(static_cast<uintptr_t>(val));
