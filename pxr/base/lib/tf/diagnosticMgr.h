//
// Copyright 2016 Pixar
//
// Licensed under the Apache License, Version 2.0 (the "Apache License")
// with the following modification; you may not use this file except in
// compliance with the Apache License and the following modification to it:
// Section 6. Trademarks. is deleted and replaced with:
//
// 6. Trademarks. This License does not grant permission to use the trade
//    names, trademarks, service marks, or product names of the Licensor
//    and its affiliates, except as required to comply with Section 4(c) of
//    the License and to reproduce the content of the NOTICE file.
//
// You may obtain a copy of the Apache License at
//
//     http://www.apache.org/licenses/LICENSE-2.0
//
// Unless required by applicable law or agreed to in writing, software
// distributed under the Apache License with the above modification is
// distributed on an "AS IS" BASIS, WITHOUT WARRANTIES OR CONDITIONS OF ANY
// KIND, either express or implied. See the Apache License for the specific
// language governing permissions and limitations under the Apache License.
//
#ifndef TF_DIAGNOSTIC_MGR_H
#define TF_DIAGNOSTIC_MGR_H

/// \file tf/diagnosticMgr.h

#include "pxr/base/tf/callContext.h"
#include "pxr/base/tf/copyOnWritePtr.h"
#include "pxr/base/tf/debug.h"
#include "pxr/base/tf/diagnosticLite.h"
#include "pxr/base/tf/error.h"
#include "pxr/base/tf/singleton.h"
#include "pxr/base/tf/status.h"
#include "pxr/base/tf/stringUtils.h"
#include "pxr/base/tf/warning.h"
#include "pxr/base/tf/weakPtr.h"
#include "pxr/base/tf/enum.h"
#include "pxr/base/tf/api.h"

#include "pxr/base/arch/pragmas.h"
#include "pxr/base/arch/inttypes.h"
#include "pxr/base/arch/attributes.h"
#include "pxr/base/arch/functionLite.h"


ARCH_PRAGMA_SHIFT_TO_64_BITS
#include <tbb/enumerable_thread_specific.h>
ARCH_PRAGMA_RESTORE
#include <tbb/atomic.h>

#include <boost/scoped_ptr.hpp>

#include <cstdarg>
#include <list>
#include <string>

TF_DEBUG_CODES(
    TF_LOG_STACK_TRACE_ON_ERROR,
    TF_ERROR_MARK_TRACKING
    );

class TfError;
class TfErrorMark;
template <typename T> class TfSingleton;

/// \class TfDiagnosticMgr
/// \ingroup group_tf_Diagnostic
///
/// Singleton class through which all errors and diagnostics pass.
class TfDiagnosticMgr: public TfWeakBase {
public:

    typedef TfDiagnosticMgr This;

    typedef std::list<TfError> ErrorList;
    
    /// Synonym for standard STL iterator to traverse the error list.
    ///
    /// The error list for a thread is an STL list.  The \c ErrorIterator type
    /// is an STL iterator and can be used without restriction in any way that
    /// it is legal to use an STL iterator.
    ///
    /// Given an iterator, one accesses the error in the standard STL fashion:
    /// \code
    ///     TfErrorMark m;
    ///
    ///     ... ;
    ///     if (!m.IsClean()) {
    ///         TfErrorMark::Iterator i;
    ///         for (i = m.GetBegin(); i != m.GetEnd(); ++i) {
    ///            cout << "file = " << i->GetSourceFileName()
    ///                 << "line = " << i->GetSourceLineNumber() << "\n";
    ///         }
    /// \endcode
    typedef ErrorList::iterator ErrorIterator;

<<<<<<< HEAD
    /*! 
     * \brief Returns the name of the given diagnostic code.
     */
    TF_API
=======
     /// Returns the name of the given diagnostic code.
>>>>>>> a6e4cf53
    static std::string GetCodeName(const TfEnum &code);

    /// \class Delegate
    /// One may set a delegate with the \c TfDiagnosticMgr which will be
    /// called to respond to errors and diagnostics.
    class Delegate : public TfWeakBase {
      public:
        virtual ~Delegate() = 0;

        /// Called when a \c TfError is posted.
        virtual void IssueError(TfError const &err) = 0;

        /// Called when a \c TF_FATAL_ERROR is issued (or a failed
        /// \c TF_AXIOM).
        virtual void IssueFatalError(TfCallContext const &context,
                                     std::string const &msg) = 0;

        /// Called when a \c TF_STATUS() is issued.
        virtual void IssueStatus(TfStatus const &status) = 0;

        /// Called when a \c TF_WARNING() is issued.
        virtual void IssueWarning(TfWarning const &warning) = 0;

    protected:
        /// Abort the program, but avoid the session logging mechanism. This
        /// is intended to be used for fatal error cases where any information
        /// has already been logged.
        void _UnhandledAbort() const;
    };
    typedef TfWeakPtr<Delegate> DelegateWeakPtr;


<<<<<<< HEAD
    //! \brief Return the singleton instance.
    TF_API static This &GetInstance() {
        return TfSingleton<This>::GetInstance();
    }

    /*! \brief Set the delegate to \a delegate.
     *
     * \a delegate will be called when diagnostics and errors are invoked.
     * Note that only one delegate may be registered in an application.  Any
     * subsequent registrations will be ignored.
     *
     * XXX: For now, we overwrite the delegate, since some tests need their
     * own delegates, yet are dependant on libDid, which creates a global delegate.
     * This is bug 3237.
     * SetDelegate will still print a warning when overwriting the delegate.
     */
    TF_API
    void SetDelegate(DelegateWeakPtr const &delegate);

    /*! \brief Set whether errors, warnings and status messages should be
     *        printed out to the terminal.
     */
    TF_API
=======
    /// Return the singleton instance.
    static This &GetInstance() {
        return TfSingleton<This>::GetInstance();
    }

    /// Set the delegate to \a delegate.
    ///
    /// \a delegate will be called when diagnostics and errors are invoked.
    /// Note that only one delegate may be registered in an application.  Any
    /// subsequent registrations will be ignored.
    void SetDelegate(DelegateWeakPtr const &delegate);

    /// Set whether errors, warnings and status messages should be printed out
    /// to the terminal.
>>>>>>> a6e4cf53
    void SetQuiet(bool quiet) { _quiet = quiet; }
    
    /// Return an iterator to the beginning of this thread's error list.
    ErrorIterator GetErrorBegin() { return _errorList.local().begin(); }

    /// Return an iterator to the end of this thread's error list.
    ErrorIterator GetErrorEnd() { return _errorList.local().end(); }

    /// Remove error specified by iterator \p i.
    /// \deprecated Use TfErrorMark insetad.
    ErrorIterator EraseError(ErrorIterator i);

<<<<<<< HEAD
    /*!
     * \brief Remove all the errors in [first, last) from this thread's error
     * stream.  This should generally not be invoked directly.  Use TfErrorMark
     * instead.
     */
    TF_API
    ErrorIterator EraseRange(ErrorIterator first, ErrorIterator last);

    // Append an error to the list of active errors.  This is generally not
    // meant to be called by user code.  It is public so that the system which
    // translates tf errors to and from python exceptions can manage errors.
    TF_API
    void AppendError(TfError const &e);
    
    // If called in a main thread, this method will create a TfError,
    // append it to the error list, and pass it to the delegate.
    //
    // If called in a non-main thread, this method will print the
    // error to stderr and will not add it to the error list or pass
    // it to the delegate.
    TF_API
=======
    /// Remove all the errors in [first, last) from this thread's error
    /// stream. This should generally not be invoked directly. Use TfErrorMark
    /// instead.
    ErrorIterator EraseRange(ErrorIterator first, ErrorIterator last);

    /// Append an error to the list of active errors.  This is generally not
    /// meant to be called by user code.  It is public so that the system
    /// which translates tf errors to and from python exceptions can manage
    /// errors.
    void AppendError(TfError const &e);
    
    /// If called in a main thread, this method will create a TfError, append
    /// it to the error list, and pass it to the delegate.
    ///
    /// If called in a non-main thread, this method will print the error to
    /// stderr and will not add it to the error list or pass it to the
    /// delegate.
>>>>>>> a6e4cf53
    void PostError(TfEnum errorCode, const char* errorCodeString,
        TfCallContext const &context,  
        const std::string& commentary, TfDiagnosticInfo info,
        bool quiet);
    
<<<<<<< HEAD
    // If called in a main thread, this method will create a TfError,
    // append it to the error list, and pass it to the delegate.
    //
    // If called in a non-main thread, this method will print the
    // error to stderr and will not add it to the error list or pass
    // it to the delegate.
    TF_API
    void PostError(const TfDiagnosticBase& diagnostic);

    // If called in a non-main thread, this method will print the warning msg
    // rather than passing it to the delegate.
    TF_API
=======
    /// If called in a main thread, this method will create a TfError, append
    /// it to the error list, and pass it to the delegate.
    ///
    /// If called in a non-main thread, this method will print the error to
    /// stderr and will not add it to the error list or pass it to the
    /// delegate.
    void PostError(const TfDiagnosticBase& diagnostic);

    /// If called in a non-main thread, this method will print the warning msg
    /// rather than passing it to the delegate.
>>>>>>> a6e4cf53
    void PostWarning(TfEnum warningCode, const char *warningCodeString,
        TfCallContext const &context, std::string const &commentary,
        TfDiagnosticInfo info, bool quiet) const;

<<<<<<< HEAD
    // If called in a non-main thread, this method will print the warning msg
    // rather than passing it to the delegate.
    TF_API
    void PostWarning(const TfDiagnosticBase& diagnostic) const;

    // If called in a non-main thread, this method will print the status msg
    // rather than passing it to the delegate.
    TF_API
=======
    /// If called in a non-main thread, this method will print the warning msg
    /// rather than passing it to the delegate.
    void PostWarning(const TfDiagnosticBase& diagnostic) const;

    /// If called in a non-main thread, this method will print the status msg
    /// rather than passing it to the delegate.
>>>>>>> a6e4cf53
    void PostStatus(TfEnum statusCode, const char *statusCodeString,
        TfCallContext const &context, std::string const &commentary,
        TfDiagnosticInfo info, bool quiet) const;

<<<<<<< HEAD
    // If called in a non-main thread, this method will print the status msg
    // rather than passing it to the delegate.
    TF_API
    void PostStatus(const TfDiagnosticBase& diagnostic) const;

    // If called in a non-main thread, this method will print the error msg
    // and handle the fatal error itself rather than passing it to the delegate.
    TF_API
    void PostFatal(TfCallContext const &context, TfEnum statusCode,
                   std::string const &msg) const;

    // Return true if an instance of TfErrorMark exists in the curren thread of
    // exection, false otherwise.
    bool HasActiveErrorMark() { return _errorMarkCounts.local() > 0; }
=======
    /// If called in a non-main thread, this method will print the status msg
    /// rather than passing it to the delegate.
    void PostStatus(const TfDiagnosticBase& diagnostic) const;

    /// If called in a non-main thread, this method will print the error msg
    /// and handle the fatal error itself rather than passing it to the
    /// delegate.
    void PostFatal(TfCallContext const &context, TfEnum statusCode,
                   std::string const &msg) const;

    /// Return true if an instance of TfErrorMark exists in the curren thread
    /// of exection, false otherwise.
    bool HasActiveErrorMark() { return _errorMarkCounts.local(); }
>>>>>>> a6e4cf53

#if !defined(doxygen)
    //
    // Public, but *only* meant to be used by the TF_ERROR() macro.
    //
    /// \private
    class ErrorHelper {
      public:
        ErrorHelper(TfCallContext const &context, TfEnum errorCode,
                    const char* errorCodeString)
            : _context(context), _errorCode(errorCode),
              _errorCodeString(errorCodeString)
        {
        }

        TF_API
        ErrorIterator Post(const char* fmt, ...) const
            ARCH_PRINTF_FUNCTION(2,3);

        TF_API
        ErrorIterator PostQuietly(const char* fmt, ...) const
            ARCH_PRINTF_FUNCTION(2,3);

        TF_API
        ErrorIterator Post(const std::string& msg) const;

        TF_API
        ErrorIterator PostWithInfo(
                const std::string& msg,
                TfDiagnosticInfo info = TfDiagnosticInfo()) const;

        TF_API
        ErrorIterator PostQuietly(const std::string& msg,
                            TfDiagnosticInfo info = TfDiagnosticInfo()) const;

      private:
        TfCallContext _context;
        TfEnum _errorCode;
        const char *_errorCodeString;
    };

    struct WarningHelper {
        WarningHelper(TfCallContext const &context, TfEnum warningCode,
                      const char *warningCodeString)
            : _context(context), _warningCode(warningCode),
              _warningCodeString(warningCodeString)
        {
        }

        TF_API
        void Post(const char* fmt, ...) const
            ARCH_PRINTF_FUNCTION(2,3);

        TF_API
        void PostQuietly(const char* fmt, ...) const
            ARCH_PRINTF_FUNCTION(2,3);

        TF_API
        void Post(const std::string &str) const;

        TF_API
        void PostWithInfo(
                const std::string& msg,
                TfDiagnosticInfo info = TfDiagnosticInfo()) const;

        TF_API
        void PostQuietly(const std::string& msg) const;

      private:
        TfCallContext _context;
        TfEnum _warningCode;
        const char *_warningCodeString;
    };

    struct StatusHelper {
        StatusHelper(TfCallContext const &context, TfEnum statusCode,
                     const char *statusCodeString)
            : _context(context), _statusCode(statusCode),
              _statusCodeString(statusCodeString)
        {
        }

        TF_API
        void Post(const char* fmt, ...) const
            ARCH_PRINTF_FUNCTION(2,3);

        TF_API
        void PostQuietly(const char* fmt, ...) const
            ARCH_PRINTF_FUNCTION(2,3);

        TF_API
        void Post(const std::string &str) const;

        TF_API
        void PostWithInfo(
                const std::string& msg,
                TfDiagnosticInfo info = TfDiagnosticInfo()) const;

        TF_API
        void PostQuietly(const std::string& msg) const;

      private:
        TfCallContext _context;
        TfEnum _statusCode;
        const char *_statusCodeString;
    };

    struct FatalHelper {
        FatalHelper(TfCallContext const &context, TfEnum statusCode)
            : _context(context),
              _statusCode(statusCode)
        {
        }
        
        void Post(const std::string &str) const {
            This::GetInstance().PostFatal(_context, _statusCode, str);
        }
      private:
        TfCallContext _context;
        TfEnum _statusCode;
    };
        
#endif
    
private:

    TfDiagnosticMgr();
    virtual ~TfDiagnosticMgr();
    friend class TfSingleton<This>;
    
    // Return an iterator to the first error with serial number >= mark, or the
    // past-the-end iterator, if no such errors exist.
    ErrorIterator _GetErrorMarkBegin(size_t mark, size_t *nErrors);

    // Invoked by ErrorMark ctor.
    inline void _CreateErrorMark() { ++_errorMarkCounts.local(); }

    // Invoked by ErrorMark dtor.
    inline bool _DestroyErrorMark() { return --_errorMarkCounts.local() == 0; }

    // Report an error, either via delegate or print to stderr, and issue a
    // notice if this thread of execution is the main thread.
    void _ReportError(const TfError &err);

    // Splice the errors in src into this thread's local list.  Also reassign
    // serial numbers to all the spliced errors to ensure they work correctly
    // with local error marks.
    void _SpliceErrors(ErrorList &src);

    // Helper to append pending error messages to the crash log.
    void _AppendErrorsToLogText(ErrorIterator i);

    // Helper to fully rebuild the crash log error text when errors are erased
    // from the middle.
    void _RebuildErrorLogText();

    // Helper to actually publish log text into the Arch crash handler.
    void _SetLogInfoForErrors(const std::string &logText) const;

    // Helper to write error text from all errors in [i, end) to out.
    void _AppendErrorTextToString(ErrorIterator i, std::string &out);

    // The current diagnostic delegate.
    DelegateWeakPtr _delegate;

    // Global serial number for sorting.
    tbb::atomic<size_t> _nextSerial;

    // Thread-specific error list.
    tbb::enumerable_thread_specific<ErrorList> _errorList;

    // Thread-specific diagnostic log text for pending errors.
    tbb::enumerable_thread_specific<
        boost::scoped_ptr<std::string> > _logText;

    // Thread-specific error mark counts.  Use a native key for best performance
    // here.
    tbb::enumerable_thread_specific<
        size_t, tbb::cache_aligned_allocator<size_t>,
        tbb::ets_key_per_instance> _errorMarkCounts;

    bool _quiet;

    friend class TfError;
    friend class TfErrorTransport;
    friend class TfErrorMark;
};

TF_API_TEMPLATE_CLASS(TfSingleton<TfDiagnosticMgr>);

#endif // TF_DIAGNOSTIC_MGR_H<|MERGE_RESOLUTION|>--- conflicted
+++ resolved
@@ -96,14 +96,8 @@
     /// \endcode
     typedef ErrorList::iterator ErrorIterator;
 
-<<<<<<< HEAD
-    /*! 
-     * \brief Returns the name of the given diagnostic code.
-     */
-    TF_API
-=======
      /// Returns the name of the given diagnostic code.
->>>>>>> a6e4cf53
+    TF_API
     static std::string GetCodeName(const TfEnum &code);
 
     /// \class Delegate
@@ -136,46 +130,22 @@
     typedef TfWeakPtr<Delegate> DelegateWeakPtr;
 
 
-<<<<<<< HEAD
-    //! \brief Return the singleton instance.
+    /// Return the singleton instance.
     TF_API static This &GetInstance() {
         return TfSingleton<This>::GetInstance();
     }
 
-    /*! \brief Set the delegate to \a delegate.
-     *
-     * \a delegate will be called when diagnostics and errors are invoked.
-     * Note that only one delegate may be registered in an application.  Any
-     * subsequent registrations will be ignored.
-     *
-     * XXX: For now, we overwrite the delegate, since some tests need their
-     * own delegates, yet are dependant on libDid, which creates a global delegate.
-     * This is bug 3237.
-     * SetDelegate will still print a warning when overwriting the delegate.
-     */
-    TF_API
-    void SetDelegate(DelegateWeakPtr const &delegate);
-
-    /*! \brief Set whether errors, warnings and status messages should be
-     *        printed out to the terminal.
-     */
-    TF_API
-=======
-    /// Return the singleton instance.
-    static This &GetInstance() {
-        return TfSingleton<This>::GetInstance();
-    }
-
     /// Set the delegate to \a delegate.
     ///
     /// \a delegate will be called when diagnostics and errors are invoked.
     /// Note that only one delegate may be registered in an application.  Any
     /// subsequent registrations will be ignored.
+    TF_API
     void SetDelegate(DelegateWeakPtr const &delegate);
 
     /// Set whether errors, warnings and status messages should be printed out
     /// to the terminal.
->>>>>>> a6e4cf53
+    TF_API
     void SetQuiet(bool quiet) { _quiet = quiet; }
     
     /// Return an iterator to the beginning of this thread's error list.
@@ -188,38 +158,17 @@
     /// \deprecated Use TfErrorMark insetad.
     ErrorIterator EraseError(ErrorIterator i);
 
-<<<<<<< HEAD
-    /*!
-     * \brief Remove all the errors in [first, last) from this thread's error
-     * stream.  This should generally not be invoked directly.  Use TfErrorMark
-     * instead.
-     */
-    TF_API
-    ErrorIterator EraseRange(ErrorIterator first, ErrorIterator last);
-
-    // Append an error to the list of active errors.  This is generally not
-    // meant to be called by user code.  It is public so that the system which
-    // translates tf errors to and from python exceptions can manage errors.
-    TF_API
-    void AppendError(TfError const &e);
-    
-    // If called in a main thread, this method will create a TfError,
-    // append it to the error list, and pass it to the delegate.
-    //
-    // If called in a non-main thread, this method will print the
-    // error to stderr and will not add it to the error list or pass
-    // it to the delegate.
-    TF_API
-=======
     /// Remove all the errors in [first, last) from this thread's error
     /// stream. This should generally not be invoked directly. Use TfErrorMark
     /// instead.
+    TF_API
     ErrorIterator EraseRange(ErrorIterator first, ErrorIterator last);
 
     /// Append an error to the list of active errors.  This is generally not
     /// meant to be called by user code.  It is public so that the system
     /// which translates tf errors to and from python exceptions can manage
     /// errors.
+    TF_API
     void AppendError(TfError const &e);
     
     /// If called in a main thread, this method will create a TfError, append
@@ -228,92 +177,55 @@
     /// If called in a non-main thread, this method will print the error to
     /// stderr and will not add it to the error list or pass it to the
     /// delegate.
->>>>>>> a6e4cf53
+    TF_API
     void PostError(TfEnum errorCode, const char* errorCodeString,
         TfCallContext const &context,  
         const std::string& commentary, TfDiagnosticInfo info,
         bool quiet);
     
-<<<<<<< HEAD
-    // If called in a main thread, this method will create a TfError,
-    // append it to the error list, and pass it to the delegate.
-    //
-    // If called in a non-main thread, this method will print the
-    // error to stderr and will not add it to the error list or pass
-    // it to the delegate.
-    TF_API
-    void PostError(const TfDiagnosticBase& diagnostic);
-
-    // If called in a non-main thread, this method will print the warning msg
-    // rather than passing it to the delegate.
-    TF_API
-=======
     /// If called in a main thread, this method will create a TfError, append
     /// it to the error list, and pass it to the delegate.
     ///
     /// If called in a non-main thread, this method will print the error to
     /// stderr and will not add it to the error list or pass it to the
     /// delegate.
+    TF_API
     void PostError(const TfDiagnosticBase& diagnostic);
 
     /// If called in a non-main thread, this method will print the warning msg
     /// rather than passing it to the delegate.
->>>>>>> a6e4cf53
+    TF_API
     void PostWarning(TfEnum warningCode, const char *warningCodeString,
         TfCallContext const &context, std::string const &commentary,
         TfDiagnosticInfo info, bool quiet) const;
 
-<<<<<<< HEAD
-    // If called in a non-main thread, this method will print the warning msg
-    // rather than passing it to the delegate.
-    TF_API
-    void PostWarning(const TfDiagnosticBase& diagnostic) const;
-
-    // If called in a non-main thread, this method will print the status msg
-    // rather than passing it to the delegate.
-    TF_API
-=======
     /// If called in a non-main thread, this method will print the warning msg
     /// rather than passing it to the delegate.
+    TF_API
     void PostWarning(const TfDiagnosticBase& diagnostic) const;
 
     /// If called in a non-main thread, this method will print the status msg
     /// rather than passing it to the delegate.
->>>>>>> a6e4cf53
+    TF_API
     void PostStatus(TfEnum statusCode, const char *statusCodeString,
         TfCallContext const &context, std::string const &commentary,
         TfDiagnosticInfo info, bool quiet) const;
 
-<<<<<<< HEAD
-    // If called in a non-main thread, this method will print the status msg
-    // rather than passing it to the delegate.
-    TF_API
-    void PostStatus(const TfDiagnosticBase& diagnostic) const;
-
-    // If called in a non-main thread, this method will print the error msg
-    // and handle the fatal error itself rather than passing it to the delegate.
-    TF_API
-    void PostFatal(TfCallContext const &context, TfEnum statusCode,
-                   std::string const &msg) const;
-
-    // Return true if an instance of TfErrorMark exists in the curren thread of
-    // exection, false otherwise.
-    bool HasActiveErrorMark() { return _errorMarkCounts.local() > 0; }
-=======
     /// If called in a non-main thread, this method will print the status msg
     /// rather than passing it to the delegate.
+    TF_API
     void PostStatus(const TfDiagnosticBase& diagnostic) const;
 
     /// If called in a non-main thread, this method will print the error msg
     /// and handle the fatal error itself rather than passing it to the
     /// delegate.
+    TF_API
     void PostFatal(TfCallContext const &context, TfEnum statusCode,
                    std::string const &msg) const;
 
     /// Return true if an instance of TfErrorMark exists in the curren thread
     /// of exection, false otherwise.
-    bool HasActiveErrorMark() { return _errorMarkCounts.local(); }
->>>>>>> a6e4cf53
+    bool HasActiveErrorMark() { return _errorMarkCounts.local() > 0; }
 
 #if !defined(doxygen)
     //
