//
// Copyright 2016 Pixar
//
// Licensed under the Apache License, Version 2.0 (the "Apache License")
// with the following modification; you may not use this file except in
// compliance with the Apache License and the following modification to it:
// Section 6. Trademarks. is deleted and replaced with:
//
// 6. Trademarks. This License does not grant permission to use the trade
//    names, trademarks, service marks, or product names of the Licensor
//    and its affiliates, except as required to comply with Section 4(c) of
//    the License and to reproduce the content of the NOTICE file.
//
// You may obtain a copy of the Apache License at
//
//     http://www.apache.org/licenses/LICENSE-2.0
//
// Unless required by applicable law or agreed to in writing, software
// distributed under the Apache License with the above modification is
// distributed on an "AS IS" BASIS, WITHOUT WARRANTIES OR CONDITIONS OF ANY
// KIND, either express or implied. See the Apache License for the specific
// language governing permissions and limitations under the Apache License.
//
#ifndef TF_REFBASE_H
#define TF_REFBASE_H

<<<<<<< HEAD
#include "pxr/base/arch/defines.h"
=======
/// \file tf/refBase.h
/// \ingroup group_tf_Memory

>>>>>>> a6e4cf53
#include "pxr/base/tf/diagnostic.h"
#include "pxr/base/tf/refCount.h"
#include "pxr/base/tf/api.h"

#include <ciso646>

template <class T> class TfRefPtr;
template <class T> class TfWeakPtr;

/// \class TfRefBase
/// \ingroup group_tf_Memory
///
/// Enable a concrete base class for use with \c TfRefPtr.
///
/// You should be familiar with the \c TfRefPtr type before reading further.
///
/// A class (but not an interface class) is enabled for reference
/// counting via the \c TfRefPtr type by publicly deriving from \c
/// TfRefBase.
///
/// For example,
/// \code
///     #include "pxr/base/tf/refPtr.h"
///
///     class Simple : public TfRefBase {
///     public:
///         TfRefPtr<Simple> New() {
///             return TfCreateRefPtr(new Simple);
///         }
///     private:
///         Simple();
///     };
/// \endcode
///
/// The class \c Simple can now only be manipulated in terms of
/// a \c TfRefPtr<Simple>.
///
/// To disable the cost of the "unique changed" system, derive
/// from TfSimpleRefBase instead.
///
class TfRefBase {
public:

    typedef void (*UniqueChangedFuncPtr)(TfRefBase const *, bool);
    struct UniqueChangedListener {
        void (*lock)();
        UniqueChangedFuncPtr func;
        void (*unlock)();
    };

    TfRefBase() : _shouldInvokeUniqueChangedListener(false) { }

    /// Return the current reference count of this object.
    size_t GetCurrentCount() const {
        return GetRefCount().Get();
    }

    /// Return true if only one \c TfRefPtr points to this object.
    bool IsUnique() const {
        return GetRefCount().Get() == 1;
    }

    const TfRefCount& GetRefCount() const {
        return _refCount;
    }

    void SetShouldInvokeUniqueChangedListener(bool shouldCall) {
        _shouldInvokeUniqueChangedListener = shouldCall;
    }

    static void SetUniqueChangedListener(UniqueChangedListener listener) {
        if (_uniqueChangedListener.lock or
            _uniqueChangedListener.func or
            _uniqueChangedListener.unlock) {
            TF_FATAL_ERROR("Setting an already set UniqueChangedListener");
        }
        _uniqueChangedListener = listener;
    }

protected:
    /*
     * Prohibit deletion through a TfRefBase pointer.
     */
    TF_API virtual ~TfRefBase();

private:
    TfRefCount _refCount;
    bool _shouldInvokeUniqueChangedListener;

    TF_API static UniqueChangedListener _uniqueChangedListener;
    template <typename T> friend class TfRefPtr;
    friend struct Tf_RefPtr_UniqueChangedCounter;
    friend struct Tf_RefPtr_Counter;

    template <typename T> friend TfRefPtr<T>
    TfCreateRefPtrFromProtectedWeakPtr(TfWeakPtr<T> const &);
};

/// \class TfSimpleRefBase
/// \ingroup group_tf_Memory
///
/// Enable a concrete base class for use with \c TfRefPtr that inhibits the
/// "unique changed" facility of TfRefPtr.
///
/// Derive from this class if you don't plan on wrapping your
/// reference-counted object via boost::python.
///
class TfSimpleRefBase : public TfRefBase {
public:
    TF_API virtual ~TfSimpleRefBase();
};

#endif<|MERGE_RESOLUTION|>--- conflicted
+++ resolved
@@ -24,18 +24,13 @@
 #ifndef TF_REFBASE_H
 #define TF_REFBASE_H
 
-<<<<<<< HEAD
-#include "pxr/base/arch/defines.h"
-=======
 /// \file tf/refBase.h
 /// \ingroup group_tf_Memory
 
->>>>>>> a6e4cf53
+#include "pxr/base/arch/defines.h"
 #include "pxr/base/tf/diagnostic.h"
 #include "pxr/base/tf/refCount.h"
 #include "pxr/base/tf/api.h"
-
-#include <ciso646>
 
 template <class T> class TfRefPtr;
 template <class T> class TfWeakPtr;
