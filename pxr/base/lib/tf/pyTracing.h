--- conflicted
+++ resolved
@@ -45,18 +45,10 @@
 typedef boost::function<void (TfPyTraceInfo const &)> TfPyTraceFn;
 typedef boost::shared_ptr<TfPyTraceFn> TfPyTraceFnId;
 
-<<<<<<< HEAD
-/// Register \a f as a python trace function.  It will be invoked for python
-/// tracing events.  If python is not yet initialized, the function will not be
-/// invoked until python is initialized.
-TF_API TfPyTraceFnId TfPyRegisterTraceFn(TfPyTraceFn const &f);
-
-=======
 /// Register \a f as a python trace function.
 /// It will be invoked for python tracing events. If python is not yet
 /// initialized, the function will not be invoked until python is initialized.
 TF_API TfPyTraceFnId TfPyRegisterTraceFn(TfPyTraceFn const &f);
->>>>>>> cd7567a3
 
 // For internal use only.  Do not use.
 TF_API void Tf_PyFabricateTraceEvent(TfPyTraceInfo const &info);
