//
// Copyright 2016 Pixar
//
// Licensed under the Apache License, Version 2.0 (the "Apache License")
// with the following modification; you may not use this file except in
// compliance with the Apache License and the following modification to it:
// Section 6. Trademarks. is deleted and replaced with:
//
// 6. Trademarks. This License does not grant permission to use the trade
//    names, trademarks, service marks, or product names of the Licensor
//    and its affiliates, except as required to comply with Section 4(c) of
//    the License and to reproduce the content of the NOTICE file.
//
// You may obtain a copy of the Apache License at
//
//     http://www.apache.org/licenses/LICENSE-2.0
//
// Unless required by applicable law or agreed to in writing, software
// distributed under the Apache License with the above modification is
// distributed on an "AS IS" BASIS, WITHOUT WARRANTIES OR CONDITIONS OF ANY
// KIND, either express or implied. See the Apache License for the specific
// language governing permissions and limitations under the Apache License.
//
#include "pxr/base/arch/fileSystem.h"
#include "pxr/base/arch/defines.h"
#include "pxr/base/arch/env.h"
#include "pxr/base/arch/error.h"
#include "pxr/base/arch/export.h"
#include "pxr/base/arch/hints.h"
#include "pxr/base/arch/vsnprintf.h"

#include <atomic>
#include <cstring>
#include <cstdio>
#include <cstdlib>
#include <cerrno>
#include <memory>
#include <sstream>

#include <alloca.h>
#include <fcntl.h>
#include <sys/mman.h>
#include <sys/types.h>
#include <sys/stat.h>
#if defined(ARCH_OS_WINDOWS)
#include <io.h>
#include <stdio.h>
#include <process.h>
#else
#include <sys/file.h>
#include <unistd.h>
<<<<<<< HEAD
#endif
#include <atomic>
#include <fcntl.h>
#include <string.h>
#include <stdio.h>
#include <stdlib.h>
#include <errno.h>
#include <sstream>
#include <mutex>
=======

#if defined (ARCH_OS_WINDOWS)
#define WIN32_LEAN_AND_MEAN
#include <Windows.h>
#include <io.h>
#endif // ARCH_OS_WINDOWS
>>>>>>> d0250c34

using std::string;
using std::set;

#if defined (ARCH_OS_WINDOWS)
static inline HANDLE _FileToWinHANDLE(FILE *file) {
    return reinterpret_cast<HANDLE>(_get_osfhandle(_fileno(file)));
}
#endif // ARCH_OS_WINDOWS

<<<<<<< HEAD
FILE* ArchOpenFile(char const* fileName, char const* mode)
{
    FILE* stream = nullptr;
#if defined(ARCH_OS_WINDOWS)
	fopen_s(&stream, fileName, mode);
#else
	stream = fopen(fileName, mode);
#endif
	return stream;
}

#if defined(ARCH_OS_LINUX) || defined(ARCH_OS_DARWIN)
int
ArchGetFilesystemStats(const char *path, struct statfs *buf)
{
    return statfs(path, buf) != -1;
}
#endif

int
ArchStatCompare(enum ArchStatComparisonOp op,
		const struct stat *stat1,
		const struct stat *stat2)
{
#if defined(ARCH_OS_LINUX) || defined(ARCH_OS_DARWIN) || defined(ARCH_OS_WINDOWS)
    switch (op) {
      case ARCH_STAT_MTIME_EQUAL:
	return (stat1->st_mtime == stat2->st_mtime);
      case ARCH_STAT_MTIME_LESS:
	return (stat1->st_mtime < stat2->st_mtime);
      case ARCH_STAT_SAME_FILE:
	return (stat1->st_dev == stat2->st_dev &&
		stat1->st_ino == stat2->st_ino);
      default:
        // CODE_COVERAGE_OFF
        ARCH_ERROR("Unknown comparison operator");
	return 0;
        // CODE_COVERAGE_ON
    }
#else
#error Unknown system architecture.
#endif
}

=======
>>>>>>> d0250c34
bool
ArchStatIsWritable(const struct stat *st)
{
#if defined(ARCH_OS_LINUX) || defined (ARCH_OS_DARWIN)
    if (st) {
        return (st->st_mode & S_IWOTH) or
            ((getegid() == st->st_gid) and (st->st_mode & S_IWGRP)) or
            ((geteuid() == st->st_uid) and (st->st_mode & S_IWUSR))
            ;
    }
    return false;
#elif defined(ARCH_OS_WINDOWS)
	if (st) {
		return (st->st_mode & _S_IWRITE) ? true : false;
	}
	return false;
#else
#error Unknown system architecture.
#endif
}

double
ArchGetModificationTime(const struct stat& st)
{
#if defined(ARCH_OS_LINUX)
    return st.st_mtim.tv_sec + 1e-9*st.st_mtim.tv_nsec;
#elif defined(ARCH_OS_DARWIN)
    return st.st_mtimespec.tv_sec + 1e-9*st.st_mtimespec.tv_nsec;
#elif defined(ARCH_OS_WINDOWS)
	// NB: this may need adjusting
	return static_cast<double>(st.st_mtime);
#else
#error Unknown system architecture
#endif
}

double
ArchGetAccessTime(const struct stat& st)
{
#if defined(ARCH_OS_LINUX)
    return st.st_atim.tv_sec + 1e-9*st.st_atim.tv_nsec;
#elif defined(ARCH_OS_DARWIN)
    return st.st_atimespec.tv_sec + 1e-9*st.st_atimespec.tv_nsec;
#elif defined(ARCH_OS_WINDOWS)
	// NB: this may need adjusting
	return static_cast<double>(st.st_atime);
#else
#error Unknown system architecture
#endif
}

double
ArchGetStatusChangeTime(const struct stat& st)
{
#if defined(ARCH_OS_LINUX)
    return st.st_ctim.tv_sec + 1e-9*st.st_ctim.tv_nsec;
#elif defined(ARCH_OS_DARWIN)
    return st.st_ctimespec.tv_sec + 1e-9*st.st_ctimespec.tv_nsec;
#elif defined(ARCH_OS_WINDOWS)
	// NB: this may need adjusting
	return static_cast<double>(st.st_mtime);
#else
#error Unknown system architecture
#endif
}

namespace {
<<<<<<< HEAD
    struct _Fcloser {
        inline void operator()(FILE *f) const { if (f) { fclose(f); } }
    };
=======
struct _Fcloser {
    inline void operator()(FILE *f) const { if (f) { fclose(f); } }
};
>>>>>>> d0250c34
} // anon

using _UniqueFILE = std::unique_ptr<FILE, _Fcloser>;

int64_t
ArchGetFileLength(FILE *file)
{
    if (!file)
        return -1;
#if defined (ARCH_OS_LINUX) || defined (ARCH_OS_DARWIN)
    struct stat buf;
    return fstat(fileno(file), &buf) < 0 ? -1 :
        static_cast<int64_t>(buf.st_size);
#elif defined (ARCH_OS_WINDOWS)
    LARGE_INTEGER sz;
    return GetFileSizeEx(_FileToWinHANDLE(file), &sz) ?
        static_cast<int64_t>(sz.QuadPart) : -1;
#else
#error Unknown system architecture
#endif
}

int64_t
ArchGetFileLength(const char* fileName)
{
#if defined (ARCH_OS_LINUX) || defined (ARCH_OS_DARWIN)
    struct stat buf;
    return stat(fileName, &buf) < 0 ? -1 : static_cast<int64_t>(buf.st_size);
#elif defined (ARCH_OS_WINDOWS)
<<<<<<< HEAD
    return ArchGetFileLength(_UniqueFILE(ArchOpenFile(fileName, "rb")).get());
=======
    return ArchGetFileLength(_UniqueFILE(fopen(fileName, "rb")).get());
>>>>>>> d0250c34
#else
#error Unknown system architecture
#endif
}

string
ArchMakeTmpFileName(const string& prefix, const string& suffix)
{
    string  tmpDir = ArchGetTmpDir();

    static std::atomic<int> nCalls(1);
    const int n = nCalls++;
#if defined(ARCH_OS_WINDOWS)
	int pid = _getpid();
#else
    int pid = getpid();
#endif

    if (n == 1)
	return ArchStringPrintf("%s/%s.%d%s", tmpDir.c_str(), prefix.c_str(),
				pid, suffix.c_str());
    else
	return ArchStringPrintf("%s/%s.%d.%d%s", tmpDir.c_str(), prefix.c_str(),
				pid, n, suffix.c_str());
}

int
ArchMakeTmpFile(const std::string& prefix, std::string* pathname)
{
    return ArchMakeTmpFile(ArchGetTmpDir(), prefix, pathname);
}

int
ArchMakeTmpFile(const std::string& tmpdir,
                const std::string& prefix, std::string* pathname)
{
#if defined(ARCH_OS_WINDOWS)
	char filename[ARCH_PATH_MAX];
	UINT ret = ::GetTempFileName(tmpdir.c_str(), prefix.c_str(), 0, filename);
	if (ret == 0)
	{
		ARCH_ERROR("Call to GetTempFileName failed.");
		return -1;
	}

	// Attempt to create the file
	HANDLE fileHandle = ::CreateFile(filename,
			GENERIC_WRITE,          // open for write
			0,                      // not for sharing
			NULL,                   // default security
			CREATE_ALWAYS,          // overwrite existing
			FILE_ATTRIBUTE_NORMAL,  //normal file
			NULL);                  // no template

	if (fileHandle == INVALID_HANDLE_VALUE) {
		ARCH_ERROR("Call to CreateFile failed.");
		return -1;
	}
	
	// Close the file
	::CloseHandle(fileHandle);

	if (pathname)
	{
		*pathname = filename;
	}

	int fd = 0;
	_sopen_s(&fd, filename, _O_RDWR, _SH_DENYNO, _S_IREAD | _S_IWRITE);
    return fd;
#else
    // Format the template.
    std::string sTemplate =
        ArchStringPrintf("%s/%s.XXXXXX", tmpdir.c_str(), prefix.c_str());

    // Copy template to a writable buffer.
    char* cTemplate = reinterpret_cast<char*>(alloca(sTemplate.size() + 1));
    strcpy(cTemplate, sTemplate.c_str());
    // Open the file.
    int fd = mkstemp(cTemplate);

    if (fd != -1) {
        // Save the path.
        if (pathname) {
            *pathname = cTemplate;
        }

        // Make sure file is readable by group.  mkstemp created the
        // file with 0600 permissions.  We want 0640.
        //
        fchmod(fd, 0640);
    }
	return fd;
#endif
}

std::string
ArchMakeTmpSubdir(const std::string& tmpdir,
                  const std::string& prefix)
{
	std::string retstr;

    // Format the template.
    std::string sTemplate =
        ArchStringPrintf("%s/%s.XXXXXX", tmpdir.c_str(), prefix.c_str());

    // Copy template to a writable buffer.
    char* cTemplate = reinterpret_cast<char*>(alloca(sTemplate.size() + 1));

#if defined(ARCH_OS_WINDOWS)
    strcpy_s(cTemplate, sTemplate.size() + 1, sTemplate.c_str());
	if (::CreateDirectory(sTemplate.c_str(), NULL))
	{
		retstr = sTemplate;
	}
#else
    strcpy(cTemplate, sTemplate.size() + 1, sTemplate.c_str());
    // Open the tmpdir.
    char *tmpSubdir = mkdtemp(cTemplate);

    if (tmpSubdir) {
        // mkdtemp creates the directory with 0700 permissions.  We
        // want 0750.
        chmod(tmpSubdir, 0750);

        retstr = tmpSubdir;
    }
#endif
    return retstr;
}

static const char* _TmpDir = 0;

ARCH_HIDDEN
void
Arch_InitTmpDir()
{
#if defined(ARCH_OS_WINDOWS)
	char tmpPath[MAX_PATH];

	// On Windows, let GetTempPath use the standard env vars, not our own.
	int sizeOfPath = GetTempPath(MAX_PATH - 1, tmpPath);
	if (sizeOfPath > MAX_PATH || sizeOfPath == 0) {
		ARCH_ERROR("Call to GetTempPath failed.");
		_TmpDir = ".";
		return;
	}

	// Strip the trailing slash
	tmpPath[sizeOfPath-1] = 0;
	_TmpDir = _strdup(tmpPath);
#else
    if (const char* tmpdir = ArchGetEnv("TMPDIR")) {
        // This function is not exposed in the header; it is only used during
        // Arch_InitConfig. If this is called more than once when TMPDIR is
        // set, the following call will leak a string.
        _TmpDir = strdup(tmpdir);
    } else {
#if defined(ARCH_OS_DARWIN)
        _TmpDir = "/tmp";
#else
        _TmpDir = "/var/tmp";
#endif
    }
#endif
}

const char *
ArchGetTmpDir()
{
    return _TmpDir;
}

set<string>
ArchGetAutomountDirectories()
{
    set<string> result;

#if !defined(ARCH_OS_LINUX)
    ARCH_ERROR("unimplemented function");
#else
    if (FILE *in = fopen("/proc/mounts","r")) {
	char linebuffer[1024];
	
	while (fgets(linebuffer, 1024, in)) {
	    char name[1024], dir[1024], type[1024], opts[1024];
        if (sscanf(linebuffer, "%s %s %s %s", name, dir, type, opts) == 4 &&
            strcmp(type, "autofs") == 0) {

            // Omit mounts with the 'direct' option set.
            bool direct = false;

            char* saveptr;
            char* token = strtok_r(opts, ",", &saveptr);
            while (token) {
                if (strcmp(token, "direct") == 0) {
                    direct = true;
                    break;
                }
                token = strtok_r(NULL, ",", &saveptr);
            }

            if (not direct)
                result.insert(dir);
	    }
	}

	fclose(in);
    }
    else {
        ARCH_ERROR("Cannot open /proc/mounts");
    }
#endif
    
    return result;
}

<<<<<<< HEAD

=======
>>>>>>> d0250c34
void
Arch_Unmapper::operator()(char const *mapStart) const
{
    void *ptr = static_cast<void *>(const_cast<char *>(mapStart));
    if (!ptr)
        return;
#if defined(ARCH_OS_WINDOWS)
    UnmapViewOfFile(ptr);
#else // assume POSIX
    munmap(ptr, _length);
#endif
}

void
Arch_Unmapper::operator()(char *mapStart) const
{
    (*this)(static_cast<char const *>(mapStart));
}

template <class Mapping>
static inline Mapping
Arch_MapFileImpl(FILE *file)
{
    using PtrType = typename Mapping::pointer;
    constexpr bool isConst =
        std::is_const<typename Mapping::element_type>::value;

    auto length = ArchGetFileLength(file);
    if (length < 0)
        return Mapping();

#if defined(ARCH_OS_WINDOWS)
    uint64_t unsignedLength = length;
    DWORD maxSizeHigh = static_cast<DWORD>(unsignedLength >> 32);
    DWORD maxSizeLow = static_cast<DWORD>(unsignedLength);
    HANDLE hFileMap = CreateFileMapping(
        _FileToWinHANDLE(file), NULL,
        PAGE_READONLY /* allow read-only or copy-on-write */,
        maxSizeHigh, maxSizeLow, NULL);
    if (hFileMap == NULL)
        return Mapping();
    auto ptr = static_cast<PtrType>(
        MapViewOfFile(hFileMap, isConst ? FILE_MAP_READ : FILE_MAP_COPY,
<<<<<<< HEAD
            /*offsetHigh=*/ 0, /*offsetLow=*/0, unsignedLength));
=======
                      /*offsetHigh=*/ 0, /*offsetLow=*/0, unsignedLength));
>>>>>>> d0250c34
    // Close the mapping handle, and return the view pointer.
    CloseHandle(hFileMap);
    return Mapping(ptr, Arch_Unmapper());
#else // Assume POSIX
    return Mapping(
        static_cast<PtrType>(
            mmap(nullptr, length, isConst ? PROT_READ : PROT_READ | PROT_WRITE,
<<<<<<< HEAD
                MAP_PRIVATE, fileno(file), 0)), Arch_Unmapper(length));
=======
                 MAP_PRIVATE, fileno(file), 0)), Arch_Unmapper(length));
>>>>>>> d0250c34
#endif
}

ArchConstFileMapping
ArchMapFileReadOnly(FILE *file)
{
    return Arch_MapFileImpl<ArchConstFileMapping>(file);
}

ArchMutableFileMapping
ArchMapFileReadWrite(FILE *file)
{
    return Arch_MapFileImpl<ArchMutableFileMapping>(file);
}

int64_t
ArchPRead(FILE *file, void *buffer, size_t count, int64_t offset)
{
    if (count == 0)
        return 0;

#if defined(ARCH_OS_WINDOWS)
    HANDLE hFile = _FileToWinHANDLE(file);

    OVERLAPPED overlapped;
    memset(&overlapped, 0, sizeof(overlapped));

    uint64_t uoffset = offset;
    overlapped.OffsetHigh = static_cast<DWORD>(uoffset >> 32);
    overlapped.Offset = static_cast<DWORD>(uoffset);

    DWORD numRead = 0;
    if (ReadFile(hFile, buffer, static_cast<DWORD>(count),
<<<<<<< HEAD
        &numRead, &overlapped)) {
=======
                 &numRead, &overlapped)) {
>>>>>>> d0250c34
        return numRead;
    }
    return -1;
#else // assume POSIX
    // Read and check if all got read (most common case).
    int fd = fileno(file);
    // Convert to signed so we can compare the result of pread with count
    // without the compiler complaining.  This conversion is implementation
    // defined if count is larger than what's representable by int64_t, and
    // POSIX pread also specifies that this case is implementation defined.  We
    // follow suit.
    int64_t signedCount = static_cast<int64_t>(count);
    int64_t nread = pread(fd, buffer, signedCount, offset);
    if (ARCH_LIKELY(nread == signedCount or nread == 0))
        return nread;

    // Track a total and retry until we read everything or hit EOF or an error.
    int64_t total = std::max<int64_t>(nread, 0);
    while (nread != -1 || (nread == -1 && errno == EINTR)) {
        // Update bookkeeping and retry.
        if (nread > 0) {
            total += nread;
            signedCount -= nread;
            offset += nread;
            buffer = static_cast<char *>(buffer) + nread;
        }
        nread = pread(fd, buffer, signedCount, offset);
        if (ARCH_LIKELY(nread == signedCount or nread == 0))
            return total + nread;
    }
<<<<<<< HEAD

=======
    
>>>>>>> d0250c34
    // Error case.
    return -1;
#endif
}

int64_t
ArchPWrite(FILE *file, void const *bytes, size_t count, int64_t offset)
{
    if (offset < 0)
        return -1;
<<<<<<< HEAD

=======
    
>>>>>>> d0250c34
#if defined(ARCH_OS_WINDOWS)
    HANDLE hFile = _FileToWinHANDLE(file);

    OVERLAPPED overlapped;
    memset(&overlapped, 0, sizeof(overlapped));

    uint64_t uoffset = offset;
    overlapped.OffsetHigh = static_cast<DWORD>(uoffset >> 32);
    overlapped.Offset = static_cast<DWORD>(uoffset);

    DWORD numWritten = 0;
    if (WriteFile(hFile, bytes, static_cast<DWORD>(count),
<<<<<<< HEAD
        &numWritten, &overlapped)) {
=======
                  &numWritten, &overlapped)) {
>>>>>>> d0250c34
        return numWritten;
    }
    return -1;
#else // assume POSIX
    // It's claimed that correct, modern POSIX will never return 0 for (p)write
    // unless count is zero.  It will either be the case that some bytes were
    // written, or we get an error return.

    // Write and check if all got written (most common case).
    int fd = fileno(file);
    // Convert to signed so we can compare the result of pwrite with count
    // without the compiler complaining.  This conversion is implementation
    // defined if count is larger than what's representable by int64_t, and
    // POSIX pwrite also specifies that this case is implementation defined.  We
    // follow suit.
    int64_t signedCount = static_cast<int64_t>(count);
    int64_t nwritten = pwrite(fd, bytes, signedCount, offset);
    if (ARCH_LIKELY(nwritten == signedCount))
        return nwritten;

    // Track a total and retry until we write everything or hit an error.
    int64_t total = std::max<int64_t>(nwritten, 0);
    while (nwritten != -1) {
        // Update bookkeeping and retry.
        total += nwritten;
        signedCount -= nwritten;
        offset += nwritten;
        bytes = static_cast<char const *>(bytes) + nwritten;
        nwritten = pwrite(fd, bytes, signedCount, offset);
        if (ARCH_LIKELY(nwritten == signedCount))
            return total + nwritten;
    }

    // Error case.
    return -1;
#endif
<<<<<<< HEAD
}
=======
}
>>>>>>> d0250c34
<|MERGE_RESOLUTION|>--- conflicted
+++ resolved
@@ -49,7 +49,6 @@
 #else
 #include <sys/file.h>
 #include <unistd.h>
-<<<<<<< HEAD
 #endif
 #include <atomic>
 #include <fcntl.h>
@@ -59,14 +58,12 @@
 #include <errno.h>
 #include <sstream>
 #include <mutex>
-=======
 
 #if defined (ARCH_OS_WINDOWS)
 #define WIN32_LEAN_AND_MEAN
 #include <Windows.h>
 #include <io.h>
 #endif // ARCH_OS_WINDOWS
->>>>>>> d0250c34
 
 using std::string;
 using std::set;
@@ -77,7 +74,6 @@
 }
 #endif // ARCH_OS_WINDOWS
 
-<<<<<<< HEAD
 FILE* ArchOpenFile(char const* fileName, char const* mode)
 {
     FILE* stream = nullptr;
@@ -122,8 +118,6 @@
 #endif
 }
 
-=======
->>>>>>> d0250c34
 bool
 ArchStatIsWritable(const struct stat *st)
 {
@@ -191,15 +185,9 @@
 }
 
 namespace {
-<<<<<<< HEAD
     struct _Fcloser {
         inline void operator()(FILE *f) const { if (f) { fclose(f); } }
     };
-=======
-struct _Fcloser {
-    inline void operator()(FILE *f) const { if (f) { fclose(f); } }
-};
->>>>>>> d0250c34
 } // anon
 
 using _UniqueFILE = std::unique_ptr<FILE, _Fcloser>;
@@ -229,11 +217,7 @@
     struct stat buf;
     return stat(fileName, &buf) < 0 ? -1 : static_cast<int64_t>(buf.st_size);
 #elif defined (ARCH_OS_WINDOWS)
-<<<<<<< HEAD
     return ArchGetFileLength(_UniqueFILE(ArchOpenFile(fileName, "rb")).get());
-=======
-    return ArchGetFileLength(_UniqueFILE(fopen(fileName, "rb")).get());
->>>>>>> d0250c34
 #else
 #error Unknown system architecture
 #endif
@@ -451,10 +435,7 @@
     return result;
 }
 
-<<<<<<< HEAD
-
-=======
->>>>>>> d0250c34
+
 void
 Arch_Unmapper::operator()(char const *mapStart) const
 {
@@ -498,11 +479,7 @@
         return Mapping();
     auto ptr = static_cast<PtrType>(
         MapViewOfFile(hFileMap, isConst ? FILE_MAP_READ : FILE_MAP_COPY,
-<<<<<<< HEAD
             /*offsetHigh=*/ 0, /*offsetLow=*/0, unsignedLength));
-=======
-                      /*offsetHigh=*/ 0, /*offsetLow=*/0, unsignedLength));
->>>>>>> d0250c34
     // Close the mapping handle, and return the view pointer.
     CloseHandle(hFileMap);
     return Mapping(ptr, Arch_Unmapper());
@@ -510,11 +487,7 @@
     return Mapping(
         static_cast<PtrType>(
             mmap(nullptr, length, isConst ? PROT_READ : PROT_READ | PROT_WRITE,
-<<<<<<< HEAD
                 MAP_PRIVATE, fileno(file), 0)), Arch_Unmapper(length));
-=======
-                 MAP_PRIVATE, fileno(file), 0)), Arch_Unmapper(length));
->>>>>>> d0250c34
 #endif
 }
 
@@ -548,11 +521,7 @@
 
     DWORD numRead = 0;
     if (ReadFile(hFile, buffer, static_cast<DWORD>(count),
-<<<<<<< HEAD
         &numRead, &overlapped)) {
-=======
-                 &numRead, &overlapped)) {
->>>>>>> d0250c34
         return numRead;
     }
     return -1;
@@ -583,11 +552,7 @@
         if (ARCH_LIKELY(nread == signedCount or nread == 0))
             return total + nread;
     }
-<<<<<<< HEAD
-
-=======
-    
->>>>>>> d0250c34
+
     // Error case.
     return -1;
 #endif
@@ -598,11 +563,7 @@
 {
     if (offset < 0)
         return -1;
-<<<<<<< HEAD
-
-=======
-    
->>>>>>> d0250c34
+
 #if defined(ARCH_OS_WINDOWS)
     HANDLE hFile = _FileToWinHANDLE(file);
 
@@ -615,11 +576,7 @@
 
     DWORD numWritten = 0;
     if (WriteFile(hFile, bytes, static_cast<DWORD>(count),
-<<<<<<< HEAD
         &numWritten, &overlapped)) {
-=======
-                  &numWritten, &overlapped)) {
->>>>>>> d0250c34
         return numWritten;
     }
     return -1;
@@ -656,8 +613,4 @@
     // Error case.
     return -1;
 #endif
-<<<<<<< HEAD
-}
-=======
-}
->>>>>>> d0250c34
+}