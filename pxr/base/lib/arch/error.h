//
// Copyright 2016 Pixar
//
// Licensed under the Apache License, Version 2.0 (the "Apache License")
// with the following modification; you may not use this file except in
// compliance with the Apache License and the following modification to it:
// Section 6. Trademarks. is deleted and replaced with:
//
// 6. Trademarks. This License does not grant permission to use the trade
//    names, trademarks, service marks, or product names of the Licensor
//    and its affiliates, except as required to comply with Section 4(c) of
//    the License and to reproduce the content of the NOTICE file.
//
// You may obtain a copy of the Apache License at
//
//     http://www.apache.org/licenses/LICENSE-2.0
//
// Unless required by applicable law or agreed to in writing, software
// distributed under the Apache License with the above modification is
// distributed on an "AS IS" BASIS, WITHOUT WARRANTIES OR CONDITIONS OF ANY
// KIND, either express or implied. See the Apache License for the specific
// language governing permissions and limitations under the Apache License.
//
#ifndef ARCH_ERROR_H
#define ARCH_ERROR_H

<<<<<<< HEAD
=======
/// \file arch/error.h
/// \ingroup group_arch_Diagnostics
/// Low-level fatal error reporting.

#include "pxr/base/arch/defines.h"
>>>>>>> cd7567a3
#include "pxr/base/arch/api.h"
#include "pxr/base/arch/functionLite.h"
#include <stddef.h>

<<<<<<< HEAD
/*no!
 * Note: this is an internal (i.e. lib/arch only) header file.
 * Doxygen is off deliberately (until we get \internal working correctly).
 *
 * \file arch/error.h
 * \brief Low-level fatal error reporting.
 * \ingroup group_arch_Diagnostics
 */

/*no!
 * \brief Print message to standard error and abort program.
 * \ingroup group_arch_Diagnostics
 *
 * \param msg The reason for the failure.
 * \param funcName The name of the function that \c Arch_Error was called from.
 * \param lineNo The line number of the file that \c Arch_Error was called from.
 * \param fileName The name of the file that \c Arch_Error was called from.
 *
 * \remark
 * This function is usually called via the ARCH_ERROR macro.
 */
=======
/// Print message to standard error and abort program.
///
/// \param msg The reason for the failure.
/// \param funcName The name of the function that \c Arch_Error was called from.
/// \param lineNo The line number of the file that \c Arch_Error was called from.
/// \param fileName The name of the file that \c Arch_Error was called from.
///
/// \private
>>>>>>> cd7567a3
ARCH_API
void Arch_Error(const char* msg, const char* funcName,
                size_t lineNo, const char* fileName);

/// Print warning message to standard error, but continue execution.
///
/// \param msg The reason for the warning.
/// \param funcName The name of the function that \c Arch_Warning was called from.
/// \param lineNo The line number of the file that \c Arch_Warning was called from.
/// \param fileName The name of the file that \c Arch_Warning was called from.
///
/// \private
void Arch_Warning(const char* msg, const char* funcName,
                  size_t lineNo, const char* fileName);

/// \addtogroup group_arch_Diagnostics
///@{

/// Unconditionally aborts the program.
///
/// \param msg is a literal string, a \c const \c char* (but not
///        an \c std::string) that describes why the program is aborting.
/// \hideinitializer
#define ARCH_ERROR(msg)    Arch_Error(msg, __ARCH_FUNCTION__, __LINE__, BUILD_COMPONENT_SRC_PREFIX __FILE__)

/// Prints a warning message to stderr.
///
/// \param msg is a literal string, a \c const \c char* (but not
///        an \c std::string).
/// \hideinitializer
#define ARCH_WARNING(msg)  Arch_Warning(msg, __ARCH_FUNCTION__, __LINE__, BUILD_COMPONENT_SRC_PREFIX __FILE__)

/// Aborts the program if \p cond evaluates to false.
/// \hideinitializer
#define ARCH_AXIOM(cond)   if (!(cond)) ARCH_ERROR("[" #cond "] axiom failed")

///@}

#endif // ARCH_ERROR_H<|MERGE_RESOLUTION|>--- conflicted
+++ resolved
@@ -24,41 +24,15 @@
 #ifndef ARCH_ERROR_H
 #define ARCH_ERROR_H
 
-<<<<<<< HEAD
-=======
 /// \file arch/error.h
 /// \ingroup group_arch_Diagnostics
 /// Low-level fatal error reporting.
 
 #include "pxr/base/arch/defines.h"
->>>>>>> cd7567a3
 #include "pxr/base/arch/api.h"
 #include "pxr/base/arch/functionLite.h"
 #include <stddef.h>
 
-<<<<<<< HEAD
-/*no!
- * Note: this is an internal (i.e. lib/arch only) header file.
- * Doxygen is off deliberately (until we get \internal working correctly).
- *
- * \file arch/error.h
- * \brief Low-level fatal error reporting.
- * \ingroup group_arch_Diagnostics
- */
-
-/*no!
- * \brief Print message to standard error and abort program.
- * \ingroup group_arch_Diagnostics
- *
- * \param msg The reason for the failure.
- * \param funcName The name of the function that \c Arch_Error was called from.
- * \param lineNo The line number of the file that \c Arch_Error was called from.
- * \param fileName The name of the file that \c Arch_Error was called from.
- *
- * \remark
- * This function is usually called via the ARCH_ERROR macro.
- */
-=======
 /// Print message to standard error and abort program.
 ///
 /// \param msg The reason for the failure.
@@ -67,7 +41,6 @@
 /// \param fileName The name of the file that \c Arch_Error was called from.
 ///
 /// \private
->>>>>>> cd7567a3
 ARCH_API
 void Arch_Error(const char* msg, const char* funcName,
                 size_t lineNo, const char* fileName);
