//
// Copyright 2016 Pixar
//
// Licensed under the Apache License, Version 2.0 (the "Apache License")
// with the following modification; you may not use this file except in
// compliance with the Apache License and the following modification to it:
// Section 6. Trademarks. is deleted and replaced with:
//
// 6. Trademarks. This License does not grant permission to use the trade
//    names, trademarks, service marks, or product names of the Licensor
//    and its affiliates, except as required to comply with Section 4(c) of
//    the License and to reproduce the content of the NOTICE file.
//
// You may obtain a copy of the Apache License at
//
//     http://www.apache.org/licenses/LICENSE-2.0
//
// Unless required by applicable law or agreed to in writing, software
// distributed under the Apache License with the above modification is
// distributed on an "AS IS" BASIS, WITHOUT WARRANTIES OR CONDITIONS OF ANY
// KIND, either express or implied. See the Apache License for the specific
// language governing permissions and limitations under the Apache License.
//
#ifndef ARCH_ERRNO_H
#define ARCH_ERRNO_H

/// \file arch/errno.h
/// \ingroup group_arch_SystemFunctions
/// Functions for dealing with system errors.

#include "pxr/base/arch/api.h"
#include <string>

<<<<<<< HEAD
/*!
 * \brief Return the error string for the current value of errno.
 * \ingroup group_arch_SystemFunctions
 *
 * This function provides a thread-safe method of fetching the error string
 * from errno. POSIX.1c defines errno as a macro which provides access to a
 * thread-local integer. This function uses strerror_r, which is thread-safe.
 */
ARCH_API std::string ArchStrerror();

/*!
 * \brief Return the error string for the specified value of errno.
 * \ingroup group_arch_SystemFunctions
 *
 * This function uses strerror_r, which is thread-safe.
 */
ARCH_API std::string ArchStrerror(int errorCode);

/*!
* \brief Return the error string for the current system error.
* \ingroup group_arch_SystemFunctions
*
* This function uses strerror_r, which is thread-safe.
*/
ARCH_API std::string ArchStrSysError(unsigned long errorCode);
=======
/// \addtogroup group_arch_SystemFunctions
///@{

/// Return the error string for the current value of errno.
///
/// This function provides a thread-safe method of fetching the error string
/// from errno. POSIX.1c defines errno as a macro which provides access to a
/// thread-local integer. This function uses strerror_r, which is thread-safe.
/// \overload
std::string ArchStrerror();

/// Return the error string for the specified value of errno.
///
/// This function uses strerror_r, which is thread-safe.
std::string ArchStrerror(int errorCode);
>>>>>>> a6e4cf53

///@}

#endif // ARCH_ERRNO_H<|MERGE_RESOLUTION|>--- conflicted
+++ resolved
@@ -31,23 +31,20 @@
 #include "pxr/base/arch/api.h"
 #include <string>
 
-<<<<<<< HEAD
-/*!
- * \brief Return the error string for the current value of errno.
- * \ingroup group_arch_SystemFunctions
- *
- * This function provides a thread-safe method of fetching the error string
- * from errno. POSIX.1c defines errno as a macro which provides access to a
- * thread-local integer. This function uses strerror_r, which is thread-safe.
- */
+/// \addtogroup group_arch_SystemFunctions
+///@{
+
+/// Return the error string for the current value of errno.
+///
+/// This function provides a thread-safe method of fetching the error string
+/// from errno. POSIX.1c defines errno as a macro which provides access to a
+/// thread-local integer. This function uses strerror_r, which is thread-safe.
+/// \overload
 ARCH_API std::string ArchStrerror();
 
-/*!
- * \brief Return the error string for the specified value of errno.
- * \ingroup group_arch_SystemFunctions
- *
- * This function uses strerror_r, which is thread-safe.
- */
+/// Return the error string for the specified value of errno.
+///
+/// This function uses strerror_r, which is thread-safe.
 ARCH_API std::string ArchStrerror(int errorCode);
 
 /*!
@@ -57,24 +54,5 @@
 * This function uses strerror_r, which is thread-safe.
 */
 ARCH_API std::string ArchStrSysError(unsigned long errorCode);
-=======
-/// \addtogroup group_arch_SystemFunctions
-///@{
-
-/// Return the error string for the current value of errno.
-///
-/// This function provides a thread-safe method of fetching the error string
-/// from errno. POSIX.1c defines errno as a macro which provides access to a
-/// thread-local integer. This function uses strerror_r, which is thread-safe.
-/// \overload
-std::string ArchStrerror();
-
-/// Return the error string for the specified value of errno.
-///
-/// This function uses strerror_r, which is thread-safe.
-std::string ArchStrerror(int errorCode);
->>>>>>> a6e4cf53
-
-///@}
 
 #endif // ARCH_ERRNO_H