--- conflicted
+++ resolved
@@ -37,14 +37,9 @@
 /// passing it on as \p seed.  Note that this is *not* equivalent to hashing the
 /// contiguous pieces as a whole.  Support for that may be added in future.
 ///
-<<<<<<< HEAD
-ARCH_API uint32_t ArchHash(const char *data, size_t len);
-ARCH_API uint32_t ArchHash(const char *data, size_t len, uint32_t seed);
-=======
 uint32_t ArchHash(const char *data, size_t len);
 /// \overload
 uint32_t ArchHash(const char *data, size_t len, uint32_t seed);
->>>>>>> a6e4cf53
 
 /// Hash \a len bytes of \a data.
 ///
