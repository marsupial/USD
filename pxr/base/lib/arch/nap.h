--- conflicted
+++ resolved
@@ -38,31 +38,18 @@
 /// \addtogroup group_arch_Multithreading
 ///@{
 
-<<<<<<< HEAD
-ARCH_API void ArchNap(size_t nhundredths);
-
-
-/*!
- * \brief Yield to the operating system thread scheduler.
- * \ingroup group_arch_Multithreading
- *
- * Returns control to the operating system thread scheduler as a means of
- * temporarily suspending the calling thread.
- */
-ARCH_API
-=======
 /// Sleep for some number of centiseconds.
 ///
 /// Sleep for \c n/100 seconds.  Note: if your intent is to simply yield the
 /// processors, DO NOT call this with a value of zero (as one can do with
 /// sginap()). Call \c ArchThreadYield() instead.
-void ArchNap(size_t nhundredths);
+ARCH_API void ArchNap(size_t nhundredths);
 
 /// Yield to the operating system thread scheduler.
 ///
 /// Returns control to the operating system thread scheduler as a means of
 /// temporarily suspending the calling thread.
->>>>>>> a6e4cf53
+ARCH_API
 void ArchThreadYield();
 
 /// Pause execution of the current thread.
