--- conflicted
+++ resolved
@@ -24,14 +24,9 @@
 #ifndef GF_MATH_H
 #define GF_MATH_H
 
-<<<<<<< HEAD
-#include "pxr/base/arch/math.h"
-#include "pxr/base/gf/api.h"
-=======
 /// \file gf/math.h
 /// \ingroup group_gf_BasicMath
 /// Assorted mathematical utility functions.
->>>>>>> cd7567a3
 
 #include "pxr/base/arch/math.h"
 #include "pxr/base/gf/api.h"
@@ -166,16 +161,6 @@
     return value;
 }    
 
-<<<<<<< HEAD
-/*!
- * \brief The mod function with "correct" behaviour for negative numbers.
- * \ingroup group_gf_BasicMath
- *
- * If \p a = \c n \p b for some integer \p n, zero is returned.
- * Otherwise, for positive \p a, the value returned is \c fmod(a,b),
- * and for negative \p a, the value returned is \c fmod(a,b)+b.
- */
-=======
 /// The mod function with "correct" behaviour for negative numbers.
 ///
 /// If \p a = \c n \p b for some integer \p n, zero is returned.
@@ -183,7 +168,6 @@
 /// and for negative \p a, the value returned is \c fmod(a,b)+b.
 ///
 /// \ingroup group_gf_BasicMath
->>>>>>> cd7567a3
 GF_API
 double GfMod(double a, double b);
 /// \overload
