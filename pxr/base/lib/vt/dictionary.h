//
// Copyright 2016 Pixar
//
// Licensed under the Apache License, Version 2.0 (the "Apache License")
// with the following modification; you may not use this file except in
// compliance with the Apache License and the following modification to it:
// Section 6. Trademarks. is deleted and replaced with:
//
// 6. Trademarks. This License does not grant permission to use the trade
//    names, trademarks, service marks, or product names of the Licensor
//    and its affiliates, except as required to comply with Section 4(c) of
//    the License and to reproduce the content of the NOTICE file.
//
// You may obtain a copy of the Apache License at
//
//     http://www.apache.org/licenses/LICENSE-2.0
//
// Unless required by applicable law or agreed to in writing, software
// distributed under the Apache License with the above modification is
// distributed on an "AS IS" BASIS, WITHOUT WARRANTIES OR CONDITIONS OF ANY
// KIND, either express or implied. See the Apache License for the specific
// language governing permissions and limitations under the Apache License.
//
#ifndef BOOST_PP_IS_ITERATING

#ifndef VT_DICTIONARY_H
#define VT_DICTIONARY_H

/// \file vt/dictionary.h

#include "pxr/base/vt/keyValue.h"
#include "pxr/base/vt/value.h"
#include "pxr/base/vt/api.h"

#include "pxr/base/tf/hash.h"
#include "pxr/base/tf/move.h"
#include "pxr/base/tf/mallocTag.h"

#include <boost/functional/hash.hpp>
#include <boost/preprocessor.hpp>

#include <boost/iterator/iterator_adaptor.hpp>

#include <iosfwd>
#include <memory>

// This constant will only be defined if not defined already. This is because
// many files need a higher limit and define this constant themselves before
// including anything else.

#ifndef VT_DICTIONARY_MAX_ARITY
#  define VT_DICTIONARY_MAX_ARITY 7
#endif // VT_DICTIONARY_MAX_ARITY

/// \defgroup group_vtdict_functions VtDictionary Functions
/// Functions for manipulating VtDictionary objects.
 
/// \class VtDictionary
///
/// A map with string keys and VtValue values.
///
/// VtDictionary converts to and from a python dictionary as long
/// as each element contains either
///   - another VtDictionary  (converts to a nested dictionary)
///   - std::vector<VtValue>  (converts to a nested list)
///   - VtValue with one of the supported Vt Types.
///
/// For a list of functions that can manipulate VtDictionary objects, see the  
/// \link group_vtdict_functions VtDictionary Functions \endlink group page .
///
class VtDictionary {
    typedef std::map<std::string, VtValue> _Map;
    std::unique_ptr<_Map> _dictMap;

public:
    // The iterator class, used to make both const and non-const iterators.
    // Currently only forward traversal is supported. In order to support lazy
    // allocation, VtDictionary's Map pointer (_dictMap) must be nullable,
    // but that would break the VtDictionary iterators. So instead, VtDictionary
    // uses this Iterator class, which considers an iterator to an empty
    // VtDictionary to be the same as an iterator at the end of a VtDictionary
    // (i.e. if Iterator's _dictMap pointer is null, that either means that the
    // VtDictionary is empty, or the Iterator is at the end of a VtDictionary
    // that contains values).
    template<class UnderlyingMapPtr, class UnderlyingIterator>
    class Iterator : public boost::iterator_adaptor<Iterator<UnderlyingMapPtr,
        UnderlyingIterator>, UnderlyingIterator> {
    public:
        // Default constructor creates an Iterator equivalent to end() (i.e.
        // UnderlyingMapPtr is null)
        Iterator()
            : Iterator::iterator_adaptor_(UnderlyingIterator())
            , _underlyingMap(0) {}

        // Copy constructor (also allows for converting non-const to const).
        template <class OtherUnderlyingMapPtr, class OtherUnderlyingIterator>
        Iterator(Iterator<OtherUnderlyingMapPtr,
                          OtherUnderlyingIterator> const &other)
            : Iterator::iterator_adaptor_(other.base())
            , _underlyingMap(other._underlyingMap) {}

    private:
        // Private constructor allowing the find, begin and insert methods
        // to create and return the proper Iterator.
        Iterator(UnderlyingMapPtr m, UnderlyingIterator i)
            : Iterator::iterator_adaptor_(i)
            , _underlyingMap(m) {
                if (m && i == m->end())
                    _underlyingMap = 0;
            }
       
        friend class boost::iterator_core_access;
        friend class VtDictionary;

        UnderlyingIterator GetUnderlyingIterator(UnderlyingMapPtr map)
        const {
            TF_AXIOM(!_underlyingMap || _underlyingMap == map);
            return (!_underlyingMap) ? map->end() : this->base();
        }

        // Fundamental functionality to implement the iterator.
        // boost::iterator_adaptor will invoke these as necessary to implement
        // the full iterator public interface.

        // Increments the underlying iterator, and sets the underlying map to
        // null when the iterator reaches the end of the map. 
        void increment() {
            if (!_underlyingMap) {
                TF_FATAL_ERROR("Attempted invalid increment operation on a "
                    "VtDictionary iterator");
                return;
            }
            if (++this->base_reference() == _underlyingMap->end()) {
                _underlyingMap = 0;
            }
        }

        // Equality comparison. Iterators are considered equal if:
        // 1) They both point to empty VtDictionaries
        // 2) They both point to the end() of a VtDictionary
        // - or-
        // 3) They both point to the same VtDictionary and their
        //    boost::iterator_adaptors' base() iterators are the same
        // In cases 1 and 2 above, _underlyingMap will be null
        template <class OtherUnderlyingMapPtr, class OtherUnderlyingIterator>
        bool equal(Iterator<OtherUnderlyingMapPtr,
                OtherUnderlyingIterator> const& i) const {
            if (_underlyingMap == i._underlyingMap)
                if (!_underlyingMap || this->base() == i.base())
                    return true;
            return false;
        }

        UnderlyingMapPtr _underlyingMap;
    };

    TF_MALLOC_TAG_NEW("Vt", "VtDictionary");

    typedef _Map::key_type key_type;
    typedef _Map::mapped_type mapped_type;
    typedef _Map::value_type value_type;
    typedef _Map::allocator_type allocator_type;
    typedef _Map::size_type size_type;

    typedef Iterator<_Map*, _Map::iterator> iterator;
    typedef Iterator<_Map const*, _Map::const_iterator> const_iterator;

    /// Creates an empty \p VtDictionary.
    VtDictionary() {}

    /// Creates an empty \p VtDictionary with at least \p size buckets.
    explicit VtDictionary(int size) {}

    /// Creates a \p VtDictionary with a copy of a range. 
    template<class _InputIterator>
    VtDictionary(_InputIterator f, _InputIterator l){
        TfAutoMallocTag2 tag("Vt", "VtDictionary::VtDictionary (range)");
        insert(f, l);
    }

    /// Creates a copy of the supplied \p VtDictionary
    VT_API
    VtDictionary(VtDictionary const& other);

    /// Creates a new VtDictionary by moving the supplied \p VtDictionary.
    VT_API
    VtDictionary(VtDictionary && other) = default;

    /// Copy assignment operator
    VT_API
    VtDictionary& operator=(VtDictionary const& other);

    /// Move assignment operator
    VT_API
    VtDictionary& operator=(VtDictionary && other) = default;

    /// Returns a reference to the \p VtValue that is associated with a 
    /// particular key.
    VT_API
    VtValue& operator[](const std::string& key);

    /// Counts the number of elements whose key is \p key. 
    VT_API
    size_type count(const std::string& key) const;

    /// Erases the element whose key is \p key. 
    VT_API
    size_type erase(const std::string& key);

    /// Erases the element pointed to by \p it. 
    VT_API
    void erase(iterator it);

    /// Erases all elements in a range.
    VT_API
    void erase(iterator f, iterator l);

    /// Erases all of the elements. 
    VT_API
    void clear();

    /// Finds an element whose key is \p key. 
    VT_API
    iterator find(const std::string& key);

    /// Finds an element whose key is \p key. 
    VT_API
    const_iterator find(const std::string& key) const;

    /// Returns an \p iterator pointing to the beginning of the \p VtDictionary. 
    VT_API
    iterator begin();

    /// Returns an \p iterator pointing to the beginning of the \p VtDictionary. 
    VT_API
    const_iterator begin() const;

    /// Returns an \p iterator pointing to the end of the \p VtDictionary. 
    VT_API
    iterator end();
    
    /// Returns an \p iterator pointing to the end of the \p VtDictionary. 
    VT_API
    const_iterator end() const;

    /// Returns the size of the VtDictionary. 
    VT_API
    size_type size() const;
	
    /// \c true if the \p VtDictionary's size is 0. 
    VT_API
    bool empty() const;
    
    /// Swaps the contents of two \p VtDictionaries. 
    VT_API
    void swap(VtDictionary& dict); 

    // Global overload for swap for unqualified calls in generic code.
    friend void swap(VtDictionary &lhs, VtDictionary &rhs) {
        lhs.swap(rhs);
    }

    friend size_t hash_value(VtDictionary const &dict) {
        // Hash empty dict as zero.
        if (dict.empty())
            return 0;
        // Otherwise hash the map.
        return boost::hash_value(*dict._dictMap);
    }

    /// Inserts a range into the \p VtDictionary. 
    template<class _InputIterator>
    void insert(_InputIterator f, _InputIterator l) {
        TfAutoMallocTag2 tag("Vt", "VtDictionary::insert (range)");
        if (f != l) {
            _CreateDictIfNeeded();
            _dictMap->insert(f, l);
        }
    }

    /// Inserts \p obj into the \p VtDictionary. 
    VT_API
    std::pair<iterator, bool> insert(const value_type& obj);

    /// Return a pointer to the value at \p keyPath if one exists.  \p keyPath
    /// is a delimited string of sub-dictionary names.  Key path elements are
    /// produced by calling TfStringTokenize() with \p keyPath and
    /// \p delimiters.  \p keyPath may identify a leaf element or an entire
    /// sub-dictionary.  Return null if no such element at \p keyPath exists.
    VT_API
    VtValue const *
    GetValueAtPath(std::string const &keyPath,
                   char const *delimiters = ":") const;

    /// Return a pointer to the value at \p keyPath if one exists.  \p keyPath
    /// may identify a leaf element or an entire sub-dictionary.  Return null if
    /// no such element at \p keyPath exists.
    VT_API
    VtValue const *
    GetValueAtPath(std::vector<std::string> const &keyPath) const;

    /// Set the value at \p keyPath to \p value.  \p keyPath is a delimited
    /// string of sub-dictionary names.  Key path elements are produced by
    /// calling TfStringTokenize() with \p keyPath and \p delimiters.  Create
    /// sub-dictionaries as necessary according to the path elements in
    /// \p keyPath.  If \p keyPath identifies a full sub-dictionary, replace the
    /// entire sub-dictionary with \p value.
    VT_API
    void SetValueAtPath(std::string const &keyPath,
                        VtValue const &value, char const *delimiters = ":");

    /// Set the value at \p keyPath to \p value.  Create sub-dictionaries as
    /// necessary according to the path elements in \p keyPath.  If \p keyPath
    /// identifies a full sub-dictionary, replace the entire sub-dictionary with
    /// \p value.
    VT_API
    void SetValueAtPath(std::vector<std::string> const &keyPath,
                        VtValue const &value);

    /// Erase the value at \a keyPath.  \p keyPath is a delimited string of
    /// sub-dictionary names.  Key path elements are produced by calling
    /// TfStringTokenize() with \p keyPath and \p delimiters.  If no such
    /// element exists at \p keyPath, do nothing.  If \p keyPath identifies a
    /// sub-dictionary, erase the entire sub-dictionary.
    VT_API
    void EraseValueAtPath(std::string const &keyPath,
        char const *delimiters = ":");

    /// Erase the value at \a keyPath.  If no such element exists at \p keyPath,
    /// do nothing.  If \p keyPath identifies a sub-dictionary, erase the entire
    /// sub-dictionary.
    VT_API
    void EraseValueAtPath(std::vector<std::string> const &keyPath);

private:
    void
    _SetValueAtPathImpl(std::vector<std::string>::const_iterator curKeyElem,
                        std::vector<std::string>::const_iterator keyElemEnd,
                        VtValue const &value);

    void _EraseValueAtPathImpl(
        std::vector<std::string>::const_iterator curKeyElem,
        std::vector<std::string>::const_iterator keyElemEnd);

    void _CreateDictIfNeeded();

};

/// Equality comparison.
VT_API bool operator==(VtDictionary const &, VtDictionary const &);
VT_API bool operator!=(VtDictionary const &, VtDictionary const &);

/// Write the contents of a VtDictionary to a stream, formatted like "{ 'key1':
/// value1, 'key2': value2 }".
VT_API  std::ostream &operator<<(std::ostream &, VtDictionary const &);

//
// Return a const reference to an empty VtDictionary.
//
VT_API VtDictionary const &VtGetEmptyDictionary();

/// Returns true if \p dictionary contains \p key and the corresponding value
/// is of type \p T.
/// \ingroup group_vtdict_functions
///
template <typename T>
bool
VtDictionaryIsHolding( const VtDictionary &dictionary,
                       const std::string &key )
{
    VtDictionary::const_iterator i = dictionary.find(key);
    if ( i == dictionary.end() ) {
        return false;
    }

    return i->second.IsHolding<T>();
}


/// Return a value held in a VtDictionary by reference.
///
/// If \p key is in \p dictionary and the corresponding value is of type
/// \p T, returns a reference to the value.
///
/// \remark If \p key is not in \p dictionary, or the value for \p key is of
/// the wrong type, a fatal error occurs, so clients should always call
/// VtDictionaryIsHolding first.
///
/// \ingroup group_vtdict_functions
template <typename T>
const T &
VtDictionaryGet( const VtDictionary &dictionary,
                 const std::string &key )
{
    VtDictionary::const_iterator i = dictionary.find(key);
    if (ARCH_UNLIKELY(i == dictionary.end())) {
        TF_FATAL_ERROR("Attempted to get value for key '" + key +
                       "', which is not in the dictionary.");
    }

    return i->second.Get<T>();
}


// This is an internal holder class that is used in the version of
// VtDictionaryGet that takes a default.
template <class T>
struct Vt_DefaultHolder {
    explicit Vt_DefaultHolder(T const &t) : val(t) {}    
    T const &val;
};

// This internal class has a very unusual assignment operator that returns an
// instance of Vt_DefaultHolder, holding any type T.  This is used to get the
// "VtDefault = X" syntax for VtDictionaryGet.
struct Vt_DefaultGenerator {
    template <class T>
    Vt_DefaultHolder<T> operator=(T const &t) {
        return Vt_DefaultHolder<T>(t);
    }
};

// This is a global stateless variable used to get the VtDefault = X syntax in
// VtDictionaryGet.
extern Vt_DefaultGenerator VtDefault;

/// Return a value held in a VtDictionary, or a default value either if the
/// supplied key is missing or if the types do not match.
///
/// For example, this code will get a bool value under key "key" if "key" has a
/// boolean value in the dictionary.   If there is no such key, or the value
/// under the key is not a bool, the specified default (false) is returned.
///
/// \code
///     bool val = VtDictionaryGet<bool>(dict, "key", VtDefault = false);
/// \endcode
///
/// \ingroup group_vtdict_functions
template <class T, class U>
T VtDictionaryGet( const VtDictionary &dictionary,
                   const std::string &key,
                   Vt_DefaultHolder<U> const &def )
{
    VtDictionary::const_iterator i = dictionary.find(key);
    if (i == dictionary.end() or not i->second.IsHolding<T>())
        return def.val;
    return i->second.Get<T>();
}



/// Creates a dictionary containing \p strong composed over \p weak.
///
/// The new dictionary will contain all key-value pairs from \p strong
/// together with the key-value pairs from \p weak whose keys are not in \p
/// strong.
///
/// If \p coerceToWeakerOpinionType is \c true then coerce a strong value to
/// the weaker value's type, if there is a weaker value.  This is mainly
/// intended to promote to enum types.
///
/// \ingroup group_vtdict_functions
<<<<<<< HEAD
///
=======
>>>>>>> cd7567a3
VT_API VtDictionary
VtDictionaryOver(const VtDictionary &strong, const VtDictionary &weak,
                 bool coerceToWeakerOpinionType = false);

/// Updates \p strong to become \p strong composed over \p weak.
///
/// The updated contents of \p strong will be all key-value pairs from \p
/// stong together with the key-value pairs from \p weak whose keys are not in
/// \p strong.
///
/// If \p coerceToWeakerOpinionType is \c true then coerce a strong value to
/// the weaker value's type, if there is a weaker value.  This is mainly
/// intended to promote to enum types.
///
/// \ingroup group_vtdict_functions
<<<<<<< HEAD
///
=======
>>>>>>> cd7567a3
VT_API void
VtDictionaryOver(VtDictionary *strong, const VtDictionary &weak,
                 bool coerceToWeakerOpinionType = false);

/// Updates \p weak to become \p strong composed over \p weak.
///
/// The updated contents of \p weak will be all key-value pairs from \p stong
/// together with the key-value pairs from \p weak whose keys are not in \p
/// strong.
///
/// If \p coerceToWeakerOpinionType is \c true then coerce a strong value to
/// the weaker value's type, if there is a weaker value.  This is mainly
/// intended to promote to enum types.
///
/// \ingroup group_vtdict_functions
<<<<<<< HEAD
///
=======
>>>>>>> cd7567a3
VT_API void
VtDictionaryOver(const VtDictionary &strong, VtDictionary *weak,
                 bool coerceToWeakerOpinionType = false);

/// Returns a dictionary containing \p strong recursively composed over \p
/// weak.
///
/// The new dictionary will be all key-value pairs from \p strong together
/// with the key-value pairs from \p weak whose keys are not in \p strong.
///
/// If a value for a key is in turn a dictionary, and both \a strong and \a
/// weak have values for that key, then the result  may not contain strong's
/// exact value for the subdict. Rather, the result will contain a subdict
/// that is the result of a recursive call to this method.  Hence, the
/// subdict, too, will contain values from \a weak that are not found in \a
/// strong.
///
/// If \p coerceToWeakerOpinionType is \c true then coerce a strong value to
/// the weaker value's type, if there is a weaker value.  This is mainly
/// intended to promote to enum types.
///
/// \ingroup group_vtdict_functions
<<<<<<< HEAD
///
///
=======
>>>>>>> cd7567a3
VT_API VtDictionary
VtDictionaryOverRecursive(const VtDictionary &strong, const VtDictionary &weak,
                          bool coerceToWeakerOpinionType = false);

/// Updates \p strong to become \p strong composed recursively over \p weak.
///
/// The updated contents of \p strong will be all key-value pairs from \p
/// strong together with the key-value pairs from \p weak whose keys are not
/// in \p strong.
///
/// If a value for a key is in turn a dictionary, and both \a strong and \a
/// weak have values for that key, then \a strong's subdict may not be left
/// untouched.  Rather, the dictionary will be replaced by the result of a
/// recursive call to this method in which \a strong's subdictionary will have
/// entries added if they are contained in \a weak but not in \a strong
///
/// If \p coerceToWeakerOpinionType is \c true then coerce a strong value to
/// the weaker value's type, if there is a weaker value.  This is mainly
/// intended to promote to enum types.
///
/// \ingroup group_vtdict_functions
<<<<<<< HEAD
///
=======
>>>>>>> cd7567a3
VT_API void
VtDictionaryOverRecursive(VtDictionary *strong, const VtDictionary &weak,
                          bool coerceToWeakerOpinionType = false);

/// Updates \p weak to become \p strong composed recursively over \p weak.
///
/// The updated contents of \p weak will be all key-value pairs from \p strong
/// together with the key-value pairs from \p weak whose keys are not in \p
/// strong.
///
/// If a value is in turn a dictionary, the dictionary in \a weak may not be
/// replaced wholesale by that of \a strong. Rather, the dictionary will be
/// replaced by the result of a recursive call to this method in which \a
/// weak's subdictionary is recursively overlayed by \a strong's
/// subdictionary.
///
/// The result is that no key/value pairs of \a will be lost in nested
/// dictionaries. Rather, only non-dictionary values will be overwritten
///
/// If \p coerceToWeakerOpinionType is \c true then coerce a strong value to
/// the weaker value's type, if there is a weaker value.  This is mainly
/// intended to promote to enum types.
///
/// \ingroup group_vtdict_functions
<<<<<<< HEAD
///
=======
>>>>>>> cd7567a3
VT_API void
VtDictionaryOverRecursive(const VtDictionary &strong, VtDictionary *weak,
                          bool coerceToWeakerOpinionType = false);


struct VtDictionaryHash {
    inline size_t operator()(VtDictionary const &dict) const {
        return hash_value(dict);
    }
};

/// Evaluates the specified \p content string as a python dictionary and
/// returns it as a VtDictionary.
VT_API VtDictionary VtDictionaryFromPythonString(
    const std::string& content);

/// Same as VtDictionaryFromPythonString but with more flexible failure
/// policy.  Returns \c true if successful with the result in \p dict,
/// otherwise returns \c false.
/// 
VT_API bool VtDictionaryFromPythonString(
    const std::string& content, 
    VtDictionary* dict);

/// Pretty prints the specified VtDictionary \p vtdict as a python dictionary
/// and returns the formatted string. The pprint module is used to format the
/// dictionary.
VT_API std::string VtDictionaryPrettyPrint(
    const VtDictionary& vtdict);

/// Pretty prints the specified VtDictionary \p vtdict as a python dictionary
/// and inserts it into the stream. The pprint module is used to format the
/// dictionary.
VT_API std::ostream& VtDictionaryPrettyPrint(
    const VtDictionary& vtdict,
    std::ostream& ostream);

/// Reads a text file at the specified \p fpath, evaluates its content string
/// as a python dictionary and returns it as a VtDictionary.
VtDictionary VtDictionaryFromFile(
    const std::string& fpath);

/// Pretty prints the specified VtDictionary \p vtdict as a python dictionary
/// and saves the formatted string in a file at the specified \p fpath.
/// The pprint module is used to format the dictionary.
bool VtDictionaryPrettyPrintToFile(
    const VtDictionary& vtdict,
    const std::string& fpath);

#define BOOST_PP_ITERATION_LIMITS (1, VT_DICTIONARY_MAX_ARITY)
#define BOOST_PP_FILENAME_1 "pxr/base/vt/dictionary.h"
#include BOOST_PP_ITERATE()
/* comment needed for scons dependency scanner
#include "pxr/base/vt/dictionary.h"
*/

#endif /* VT_DICTIONARY_H */

#else // BOOST_PP_IS_ITERATING

#define N BOOST_PP_ITERATION()

/// In-place creation of a VtDictionary.
///
/// Creates a VtDictionary from a set of VtKeyValue pairs.
///
/// \ingroup group_vtdict_functions
inline VtDictionary VtMakeDictionary(
    BOOST_PP_ENUM_PARAMS(N, const VtKeyValue &keyValue))
{
    // Note: It would be easy enough to move the implementations to the cpp
    // file, but then we cannot provide a per-translation unit configurable
    // maximum arity.

    // Allocate as few buckets as possible to save memory.
    VtDictionary dictionary(0);

    #define _VT_PARAMS_TO_LIST() \
        BOOST_PP_TUPLE_TO_LIST(N, (BOOST_PP_ENUM_PARAMS(N, keyValue)))
    #define _VT_ADD_TO_DICTIONARY(r, unused, elem) \
        dictionary[elem.GetKey()] = elem.GetValue();

    BOOST_PP_LIST_FOR_EACH( _VT_ADD_TO_DICTIONARY, ~, _VT_PARAMS_TO_LIST())

    #undef _VT_PARAMS_TO_LIST
    #undef _VT_ADD_TO_DICTIONARY

    return dictionary;
}

#undef N

#endif // BOOST_PP_IS_ITERATING<|MERGE_RESOLUTION|>--- conflicted
+++ resolved
@@ -460,10 +460,6 @@
 /// intended to promote to enum types.
 ///
 /// \ingroup group_vtdict_functions
-<<<<<<< HEAD
-///
-=======
->>>>>>> cd7567a3
 VT_API VtDictionary
 VtDictionaryOver(const VtDictionary &strong, const VtDictionary &weak,
                  bool coerceToWeakerOpinionType = false);
@@ -479,10 +475,6 @@
 /// intended to promote to enum types.
 ///
 /// \ingroup group_vtdict_functions
-<<<<<<< HEAD
-///
-=======
->>>>>>> cd7567a3
 VT_API void
 VtDictionaryOver(VtDictionary *strong, const VtDictionary &weak,
                  bool coerceToWeakerOpinionType = false);
@@ -498,10 +490,6 @@
 /// intended to promote to enum types.
 ///
 /// \ingroup group_vtdict_functions
-<<<<<<< HEAD
-///
-=======
->>>>>>> cd7567a3
 VT_API void
 VtDictionaryOver(const VtDictionary &strong, VtDictionary *weak,
                  bool coerceToWeakerOpinionType = false);
@@ -524,11 +512,6 @@
 /// intended to promote to enum types.
 ///
 /// \ingroup group_vtdict_functions
-<<<<<<< HEAD
-///
-///
-=======
->>>>>>> cd7567a3
 VT_API VtDictionary
 VtDictionaryOverRecursive(const VtDictionary &strong, const VtDictionary &weak,
                           bool coerceToWeakerOpinionType = false);
@@ -550,10 +533,6 @@
 /// intended to promote to enum types.
 ///
 /// \ingroup group_vtdict_functions
-<<<<<<< HEAD
-///
-=======
->>>>>>> cd7567a3
 VT_API void
 VtDictionaryOverRecursive(VtDictionary *strong, const VtDictionary &weak,
                           bool coerceToWeakerOpinionType = false);
@@ -578,10 +557,6 @@
 /// intended to promote to enum types.
 ///
 /// \ingroup group_vtdict_functions
-<<<<<<< HEAD
-///
-=======
->>>>>>> cd7567a3
 VT_API void
 VtDictionaryOverRecursive(const VtDictionary &strong, VtDictionary *weak,
                           bool coerceToWeakerOpinionType = false);
