--- conflicted
+++ resolved
@@ -42,13 +42,8 @@
 ///    1: name = normals, glDataType = GL_FLOAT, numComponents = 3
 ///    2: name = colors, glDataType = GL_FLOAT, numComponents = 4
 ///
-<<<<<<< HEAD
-
 class HdBufferSpec {
 public:
-=======
-struct HdBufferSpec {
->>>>>>> d0250c34
     /// Constructor.
     HdBufferSpec(TfToken const &name, GLenum glDataType, int numComponents,
                  int arraySize=1) :
